--- conflicted
+++ resolved
@@ -390,12 +390,8 @@
         "vscode-extension-telemetry": "0.0.5",
         "vscode-chrome-debug-core": "0.1.16",
         "winreg": "0.0.13",
-<<<<<<< HEAD
-        "ws": "1.0.1"
-=======
-        "ws": "0.8.0",
+        "ws": "1.0.1",
         "semver": "5.1.0"
->>>>>>> e4f41394
     },
     "devDependencies": {
         "gulp": "^3.9.0",
