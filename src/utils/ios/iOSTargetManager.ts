// Copyright (c) Microsoft Corporation. All rights reserved.
// Licensed under the MIT license. See LICENSE file in the project root for details.

import * as nls from "vscode-nls";
import * as semver from "semver";
import { QuickPickOptions, window } from "vscode";
import { ChildProcess } from "../../common/node/childProcess";
import { waitUntil } from "../../common/node/promise";
import { IDebuggableMobileTarget, IMobileTarget, MobileTarget } from "../mobileTarget";
import { MobileTargetManager } from "../mobileTargetManager";
import { TargetType } from "../../debugger/cordovaDebugSession";

nls.config({
    messageFormat: nls.MessageFormat.bundle,
    bundleFormat: nls.BundleFormat.standalone,
})();
const localize = nls.loadMessageBundle();

export interface IDebuggableIOSTarget extends IDebuggableMobileTarget {
    name: string;
    system: string;

    simIdentifier?: string;
    simDataPath?: string;
}

export class IOSTarget extends MobileTarget implements IDebuggableIOSTarget {
    protected _system: string;
    protected _name: string;
    protected _simIdentifier?: string;
    protected _simDataPath?: string;

    constructor(obj: IDebuggableIOSTarget) {
        super(obj);
        this._system = obj.system;
        this._simIdentifier = obj.simIdentifier;
        this._simDataPath = obj.simDataPath;
    }

    get system(): string {
        return this._system;
    }

    get simIdentifier(): string | undefined {
        return this._simIdentifier;
    }

    get simDataPath(): string | undefined {
        return this._simDataPath;
    }

    get name(): string {
        return this._name;
    }

    set name(value: string) {
        this._name = value;
    }
}

export class IOSTargetManager extends MobileTargetManager<IOSTarget> {
    private static readonly XCRUN_COMMAND = "xcrun";
    private static readonly SIMCTL_COMMAND = "simctl";
    private static readonly BOOT_COMMAND = "boot";
    private static readonly SIMULATORS_LIST_COMMAND = `${IOSTargetManager.XCRUN_COMMAND} ${IOSTargetManager.SIMCTL_COMMAND} list devices available --json`;
    private static readonly ALL_DEVICES_LIST_COMMAND = `${IOSTargetManager.XCRUN_COMMAND} xctrace list devices`;
    private static readonly BOOTED_STATE = "Booted";
    private static readonly SIMULATOR_START_TIMEOUT = 120;
    private static readonly ANY_SYSTEM = "AnySystem";

    private childProcess: ChildProcess = new ChildProcess();
    protected targets?: IDebuggableIOSTarget[];

<<<<<<< HEAD
    public async collectTargets(targetType?: TargetType.Device | TargetType.Emulator): Promise<void> {
=======
    public async getTargetList(
        filter?: (el: IDebuggableIOSTarget) => boolean,
    ): Promise<IDebuggableIOSTarget[]> {
        return (await super.getTargetList(filter)) as IDebuggableIOSTarget[];
    }

    public async collectTargets(
        targetType?: TargetType.Device | TargetType.Emulator,
    ): Promise<void> {
>>>>>>> 30ddb916
        this.targets = [];

        if (targetType === undefined || targetType === TargetType.Emulator) {
            const simulators = JSON.parse(
                await this.childProcess.execToString(`${IOSTargetManager.SIMULATORS_LIST_COMMAND}`),
            );
            Object.keys(simulators.devices).forEach(rawSystem => {
                const temp = rawSystem.split(".").slice(-1)[0].split("-"); // "com.apple.CoreSimulator.SimRuntime.iOS-11-4" -> ["iOS", "11", "4"]
                simulators.devices[rawSystem].forEach((device: any) => {
                    // Now we support selection only for iOS system
                    if (temp[0] === "iOS") {
                        const system = semver.coerce(temp.slice(1).join(".")).toString(); // ["iOS", "11", "4"] -> 11.4.0
                        let simIdentifier;
                        try {
                            const identifierPieces = device.deviceTypeIdentifier.split(".");
                            simIdentifier = identifierPieces[identifierPieces.length - 1];
                        } catch {}

                        this.targets?.push({
                            id: device.udid,
                            name: device.name,
                            system,
                            isVirtualTarget: true,
                            isOnline: device.state === IOSTargetManager.BOOTED_STATE,
                            simIdentifier,
                            simDataPath: device.dataPath,
                        });
                    }
                });
            });
        }

        if (targetType === undefined || targetType === TargetType.Device) {
            const allDevicesOutput = await this.childProcess.execToString(
                `${IOSTargetManager.ALL_DEVICES_LIST_COMMAND}`,
            );
            // Output example:
            // == Devices ==
            // sierra (EFDAAD01-E1A3-5F00-A357-665B501D5520)
            // My iPhone (14.4.2) (33n546e591e707bd64c718bfc1bf3e8b7c16bfc9)
            //
            // == Simulators ==
            // Apple TV (14.5) (417BDFD8-6E22-4F87-BCAA-19C241AC9548)
            // Apple TV 4K (2nd generation) (14.5) (925E6E38-0D7B-45E9-ADE0-89C20779D467)
            // ...
            const lines = allDevicesOutput
                .split("\n")
                .map(line => line.trim())
                .filter(line => !!line);
            const firstDevicesIndex = lines.indexOf("== Devices ==") + 1;
            const lastDevicesIndex = lines.indexOf("== Simulators ==") - 1;
            for (let i = firstDevicesIndex; i <= lastDevicesIndex; i++) {
                const line = lines[i];
                const params = line
                    .split(" ")
                    .map(el => el.trim())
                    .filter(el => !!el);
                // Add only devices with system version
                if (
                    params[params.length - 1].match(/\(.+\)/) &&
                    params[params.length - 2].match(/\(.+\)/)
                ) {
                    this.targets.push({
                        id: params[params.length - 1].replace(/\(|\)/g, "").trim(),
                        name: params.slice(0, params.length - 2).join(" "),
                        system: params[params.length - 2].replace(/\(|\)/g, "").trim(),
                        isVirtualTarget: false,
                        isOnline: true,
                    });
                }
            }
        }
    }

    public async selectAndPrepareTarget(
        filter?: (el: IDebuggableIOSTarget) => boolean,
    ): Promise<IOSTarget | undefined> {
        const selectedTarget = await this.startSelection(filter);
        if (selectedTarget) {
            return !selectedTarget.isOnline && selectedTarget.isVirtualTarget
                ? this.launchSimulator(selectedTarget)
                : new IOSTarget(selectedTarget);
        }
        return undefined;
    }

<<<<<<< HEAD
=======
    public async getOnlineTargets(): Promise<IOSTarget[]> {
        const onlineTargets = (await this.getTargetList(
            target => target.isOnline,
        )) as IDebuggableIOSTarget[];
        return onlineTargets.map(target => IOSTarget.fromInterface(target));
    }

    public async getOnlineSimulators(): Promise<IOSTarget[]> {
        const onlineTargets = (await this.getTargetList(
            target => target.isOnline && target.isVirtualTarget,
        )) as IDebuggableIOSTarget[];
        return onlineTargets.map(target => IOSTarget.fromInterface(target));
    }

>>>>>>> 30ddb916
    public async isVirtualTarget(targetString: string): Promise<boolean> {
        try {
            if (targetString === TargetType.Device) {
                return false;
            } else if (targetString === TargetType.Emulator) {
                return true;
            }
            const target = (
                await this.getTargetList(
                    target => target.id === targetString || target.name === targetString,
                )
            )[0];
            if (target) {
                return target.isVirtualTarget;
            }
            throw Error("There is no any target with specified target string");
        } catch {
            throw new Error(
                localize(
                    "CouldNotRecognizeTargetType",
                    "Could not recognize type of the target {0}",
                    targetString,
                ),
            );
        }
    }

    public async getTargetList(filter?: (el: IMobileTarget) => boolean): Promise<IDebuggableIOSTarget[]> {
        return (await super.getTargetList(filter)) as IDebuggableIOSTarget[];
    }

    protected async startSelection(
        filter?: (el: IDebuggableIOSTarget) => boolean,
    ): Promise<IDebuggableIOSTarget | undefined> {
        const system = await this.selectSystem(filter);
        if (system) {
            return (await this.selectTarget(
                (el: IDebuggableIOSTarget) =>
                    (filter ? filter(el) : true) &&
                    (system === IOSTargetManager.ANY_SYSTEM ? true : el.system === system),
            )) as IDebuggableIOSTarget | undefined;
        }
        return;
    }

    protected async selectSystem(
        filter?: (el: IDebuggableIOSTarget) => boolean,
    ): Promise<string | undefined> {
        const targets = (await this.getTargetList(filter)) as IDebuggableIOSTarget[];
        // If we select only from devices, we should not select system
        if (!targets.find(target => target.isVirtualTarget)) {
            return IOSTargetManager.ANY_SYSTEM;
        }
        const names: Set<string> = new Set(targets.map(target => `iOS ${target.system}`));
        const systemsList = Array.from(names);
        let result: string | undefined = systemsList[0];
        if (systemsList.length > 1) {
            const quickPickOptions: QuickPickOptions = {
                ignoreFocusOut: true,
                canPickMany: false,
                placeHolder: localize(
                    "SelectIOSSystemVersion",
                    "Select system version of iOS target",
                ),
            };
            result = await window.showQuickPick(systemsList, quickPickOptions);
        }
        return result?.toString().substring(4);
    }

    protected async launchSimulator(
        emulatorTarget: IDebuggableIOSTarget,
    ): Promise<IOSTarget> {
        return new Promise<IOSTarget>((resolve, reject) => {
            let emulatorLaunchFailed = false;
            const emulatorProcess = this.childProcess.spawn(
                IOSTargetManager.XCRUN_COMMAND,
                [IOSTargetManager.SIMCTL_COMMAND, IOSTargetManager.BOOT_COMMAND, emulatorTarget.id],
                {
                    detached: true,
                },
                true,
            );
            emulatorProcess.spawnedProcess.unref();
            emulatorProcess.outcome.catch(err => {
                emulatorLaunchFailed = true;
                reject(
                    new Error(
                        `Error while launching simulator ${emulatorTarget.name}(${emulatorTarget.id} with an exception: ${err}`,
                    ),
                );
            });

            const condition = async () => {
                if (emulatorLaunchFailed)
                    throw new Error("iOS simulator launch failed unexpectedly");
                await this.collectTargets(TargetType.Emulator);
                const onlineTarget = (await this.getTargetList()).find(
                    target => target.id === emulatorTarget.id && target.isOnline,
                );
                return onlineTarget ? true : null;
            };

            void waitUntil<boolean>(
                condition,
                1000,
                IOSTargetManager.SIMULATOR_START_TIMEOUT * 1000,
            ).then(
                isBooted => {
                    if (isBooted) {
                        emulatorTarget.isOnline = true;
                        this.logger.log(
                            localize(
                                "SimulatorLaunched",
                                "Launched simulator {0}",
                                emulatorTarget.name,
                            ),
                        );
<<<<<<< HEAD
                        resolve(new IOSTarget(emulatorTarget));

=======
                        resolve(IOSTarget.fromInterface(emulatorTarget));
>>>>>>> 30ddb916
                    } else {
                        reject(
                            new Error(
                                `Virtual device launch finished with an exception: ${localize(
                                    "SimulatorStartWarning",
                                    "Could not start the simulator {0} within {1} seconds.",
                                    emulatorTarget.name,
                                    IOSTargetManager.SIMULATOR_START_TIMEOUT,
                                )}`,
                            ),
                        );
                    }
                },
                () => {},
            );
        });
    }
}<|MERGE_RESOLUTION|>--- conflicted
+++ resolved
@@ -71,19 +71,7 @@
     private childProcess: ChildProcess = new ChildProcess();
     protected targets?: IDebuggableIOSTarget[];
 
-<<<<<<< HEAD
     public async collectTargets(targetType?: TargetType.Device | TargetType.Emulator): Promise<void> {
-=======
-    public async getTargetList(
-        filter?: (el: IDebuggableIOSTarget) => boolean,
-    ): Promise<IDebuggableIOSTarget[]> {
-        return (await super.getTargetList(filter)) as IDebuggableIOSTarget[];
-    }
-
-    public async collectTargets(
-        targetType?: TargetType.Device | TargetType.Emulator,
-    ): Promise<void> {
->>>>>>> 30ddb916
         this.targets = [];
 
         if (targetType === undefined || targetType === TargetType.Emulator) {
@@ -170,23 +158,6 @@
         return undefined;
     }
 
-<<<<<<< HEAD
-=======
-    public async getOnlineTargets(): Promise<IOSTarget[]> {
-        const onlineTargets = (await this.getTargetList(
-            target => target.isOnline,
-        )) as IDebuggableIOSTarget[];
-        return onlineTargets.map(target => IOSTarget.fromInterface(target));
-    }
-
-    public async getOnlineSimulators(): Promise<IOSTarget[]> {
-        const onlineTargets = (await this.getTargetList(
-            target => target.isOnline && target.isVirtualTarget,
-        )) as IDebuggableIOSTarget[];
-        return onlineTargets.map(target => IOSTarget.fromInterface(target));
-    }
-
->>>>>>> 30ddb916
     public async isVirtualTarget(targetString: string): Promise<boolean> {
         try {
             if (targetString === TargetType.Device) {
@@ -305,12 +276,8 @@
                                 emulatorTarget.name,
                             ),
                         );
-<<<<<<< HEAD
                         resolve(new IOSTarget(emulatorTarget));
 
-=======
-                        resolve(IOSTarget.fromInterface(emulatorTarget));
->>>>>>> 30ddb916
                     } else {
                         reject(
                             new Error(
