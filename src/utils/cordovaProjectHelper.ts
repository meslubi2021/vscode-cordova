--- conflicted
+++ resolved
@@ -24,7 +24,7 @@
 export class ProjectType {
     constructor(
         public isMeteor: boolean,
-        public isMobilefirst: boolean,
+        public isMobileFirst: boolean,
         public isPhonegap: boolean,
         public isCordova: boolean,
         public ionicMajorVersion?: number,
@@ -507,14 +507,8 @@
         return CordovaProjectHelper.isIonicCliVersionGte(fsPath, "3.0.0", command);
     }
 
-<<<<<<< HEAD
     public static getEnvArgument(envVars?: any, envFile?: any): any {
         let env = Object.assign({}, process.env, envVars);
-=======
-    public static getEnvArgument(launchArgs): any {
-        const args = { ...launchArgs };
-        const env = process.env;
->>>>>>> 30ddb916
 
         if (envFile) {
             let buffer = fs.readFileSync(envFile, "utf8");
@@ -546,16 +540,9 @@
 
         if (env) {
             // launch config env vars overwrite .env vars
-<<<<<<< HEAD
             for (let key in env) {
                 if (env.hasOwnProperty(key)) {
                     env[key] = env[key];
-=======
-            // eslint-disable-next-line
-            for (const key in args.env) {
-                if (args.env.hasOwnProperty(key)) {
-                    env[key] = args.env[key];
->>>>>>> 30ddb916
                 }
             }
         }
