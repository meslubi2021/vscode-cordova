--- conflicted
+++ resolved
@@ -29,11 +29,8 @@
 }
 
 export class AdbHelper {
-<<<<<<< HEAD
     private static readonly PIDOFF_NOT_FOUND_ERROR = localize("pidofNotFound", "/system/bin/sh: pidof: not found");
     private static readonly PS_FIELDS_SPLITTER_RE = /\s+(?:[RSIDZTW<NL]\s+)?/;
-=======
->>>>>>> 30ddb916
     public static readonly AndroidSDKEmulatorPattern = /^emulator-\d{1,5}$/;
 
     private childProcess: ChildProcess = new ChildProcess();
@@ -47,7 +44,7 @@
         await this.execute(targetId, `forward tcp:${tcpPort} localabstract:${devToolsAbstractName}`);
     }
 
-    public async removeforwardTcpPort(targetId: string, tcpPort: string): Promise<void> {
+    public async removeForwardTcpPort(targetId: string, tcpPort: string): Promise<void> {
         await this.execute(targetId, `forward --remove tcp:${tcpPort}`);
     }
 
@@ -145,7 +142,6 @@
     }
 
     public async getAvdNameById(emulatorId: string): Promise<string | null> {
-<<<<<<< HEAD
         return this.childProcess.execToString(`${this.adbExecutable} -s ${emulatorId} emu avd name`)
             // The command returns the name of avd by id of this running emulator.
             // Return value example:
@@ -163,27 +159,6 @@
             })
             // If the command returned an error, it means that we could not find the emulator with the passed id
             .catch(() => null);
-=======
-        return (
-            this.childProcess
-                .execToString(`${this.adbExecutable} -s ${emulatorId} emu avd name`)
-                // The command returns the name of avd by id of this running emulator.
-                // Return value example:
-                // "
-                // emuName
-                // OK
-                // "
-                .then(output => {
-                    if (output) {
-                        // Return the name of avd: emuName
-                        return output.split(/\r?\n|\r/g)[0];
-                    }
-                    return null;
-                })
-                // If the command returned an error, it means that we could not find the emulator with the passed id
-                .catch(() => null)
-        );
->>>>>>> 30ddb916
     }
 
     public async getAvdsNames(): Promise<string[]> {
@@ -242,7 +217,7 @@
     }
 
     public getAdbPath(projectRoot: string, logger?: OutputChannelLogger): string {
-        // Trying to read sdk location from local.properties file and if we succueded then
+        // Trying to read sdk location from local.properties file and if we succeeded then
         // we would run adb from inside it, otherwise we would rely to PATH
         const sdkLocation = this.getSdkLocationFromLocalPropertiesFile(projectRoot, logger);
         return sdkLocation ? `"${path.join(sdkLocation, "platform-tools", "adb")}"` : "adb";
