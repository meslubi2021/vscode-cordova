// Copyright (c) Microsoft Corporation. All rights reserved.
// Licensed under the MIT license. See LICENSE file in the project root for details.

import * as path from "path";
import * as fs from "fs";
import * as os from "os";
import * as nls from "vscode-nls";
import { OutputChannelLogger } from "../log/outputChannelLogger";
import { ChildProcess, ISpawnResult } from "../../common/node/childProcess";
import { IDebuggableMobileTarget } from "../mobileTarget";
nls.config({
    messageFormat: nls.MessageFormat.bundle,
    bundleFormat: nls.BundleFormat.standalone,
})();
const localize = nls.loadMessageBundle();

// See android versions usage at: http://developer.android.com/about/dashboards/index.html
export enum AndroidAPILevel {
    Marshmallow = 23,
    LOLLIPOP_MR1 = 22,
    LOLLIPOP = 21 /* Supports adb reverse */,
    KITKAT = 19,
    JELLY_BEAN_MR2 = 18,
    JELLY_BEAN_MR1 = 17,
    JELLY_BEAN = 16,
    ICE_CREAM_SANDWICH_MR1 = 15,
    GINGERBREAD_MR1 = 10,
}

export class AdbHelper {
<<<<<<< HEAD
    private static readonly PIDOFF_NOT_FOUND_ERROR = localize("pidofNotFound", "/system/bin/sh: pidof: not found");
    private static readonly PS_FIELDS_SPLITTER_RE = /\s+(?:[RSIDZTW<NL]\s+)?/;
=======

    public static readonly AndroidSDKEmulatorPattern = /^emulator-\d{1,5}$/;
>>>>>>> 3cabe85f

    private childProcess: ChildProcess = new ChildProcess();
    private adbExecutable: string = "";

    constructor(projectRoot: string, logger?: OutputChannelLogger) {
        this.adbExecutable = this.getAdbPath(projectRoot, logger);
    }

    public async forwardTcpPortForDevToolsAbstractName(targetId: string, tcpPort: string, devToolsAbstractName: string): Promise<void> {
        await this.execute(targetId, `forward tcp:${tcpPort} localabstract:${devToolsAbstractName}`);
    }

    public async removeforwardTcpPort(targetId: string, tcpPort: string): Promise<void> {
        await this.execute(targetId, `forward --remove tcp:${tcpPort}`);
    }

    public async getPidForPackageName(targetId: string, appPackageName: string): Promise<string> {
        try {
            const pid = await this.execute(targetId, `shell pidof ${appPackageName}`);
            if (pid && /^[0-9]+$/.test(pid.trim())) {
                return pid.trim();
            }
            throw Error(AdbHelper.PIDOFF_NOT_FOUND_ERROR);
        } catch (error) {
            if (error.message !== AdbHelper.PIDOFF_NOT_FOUND_ERROR) {
                throw error;
            }

            const psResult = await this.execute(targetId, "shell ps");
            const lines = psResult.split("\n");
            const keys = lines.shift().split(AdbHelper.PS_FIELDS_SPLITTER_RE);
            const nameIdx = keys.indexOf("NAME");
            const pidIdx = keys.indexOf("PID");
            for (const line of lines) {
                const fields = line.trim().split(AdbHelper.PS_FIELDS_SPLITTER_RE).filter(field => !!field);
                if (fields.length < nameIdx) {
                    continue;
                }
                if (fields[nameIdx] === appPackageName) {
                    return fields[pidIdx];
                }
            }
        }
    }

    public async getDevToolsAbstractName(targetId: string, appPackageName: string): Promise<string> {
        const pid = await this.getPidForPackageName(targetId, appPackageName);
        const getSocketsResult = await this.execute(targetId, "shell cat /proc/net/unix");
        const lines = getSocketsResult.split("\n");
        const keys = lines.shift().split(/[\s\r]+/);
        const flagsIdx = keys.indexOf("Flags");
        const stIdx = keys.indexOf("St");
        const pathIdx = keys.indexOf("Path");
        for (const line of lines) {
            const fields = line.split(/[\s\r]+/);
            if (fields.length < 8) {
                continue;
            }
            // flag = 00010000 (16) -> accepting connection
            // state = 01 (1) -> unconnected
            if (fields[flagsIdx] !== "00010000" || fields[stIdx] !== "01") {
                continue;
            }
            const pathField = fields[pathIdx];
            if (pathField.length < 1 || pathField[0] !== "@") {
                continue;
            }
            if (pathField.indexOf("_devtools_remote") === -1) {
                continue;
            }

            if (pathField === `@webview_devtools_remote_${pid}`) {
                // Matches the plain cordova webview format
                return pathField.substr(1);
            }

            if (pathField === `@${appPackageName}_devtools_remote`) {
                // Matches the crosswalk format of "@PACKAGENAME_devtools_remote
                return pathField.substr(1);
            }
            // No match, keep searching
        }
    }

    /**
     * Gets the list of Android connected devices and emulators.
     */
    public getConnectedTargets(): Promise<IDebuggableMobileTarget[]> {
        return this.childProcess.execToString(`${this.adbExecutable} devices`).then(output => {
            return this.parseConnectedTargets(output);
        });
    }

    public apiVersion(targetId: string): Promise<AndroidAPILevel> {
        return this.executeQuery(targetId, "shell getprop ro.build.version.sdk").then(output =>
            parseInt(output, 10),
        );
    }

    public reverseAdb(targetId: string, packagerPort: number): Promise<string> {
        return this.execute(targetId, `reverse tcp:${packagerPort} tcp:${packagerPort}`);
    }

    public getOnlineTargets(): Promise<IDebuggableMobileTarget[]> {
        return this.getConnectedTargets().then(targets => {
            return targets.filter(target => target.isOnline);
        });
    }

    public async getAvdNameById(emulatorId: string): Promise<string | null> {
        return this.childProcess.execToString(`${this.adbExecutable} -s ${emulatorId} emu avd name`)
            // The command returns the name of avd by id of this running emulator.
            // Return value example:
            // "
            // emuName
            // OK
            // "
            .then(output => {
                if (output) {
                    // Return the name of avd: emuName
                    return output.split(/\r?\n|\r/g)[0];
                } else {
                    return null;
                }
            })
            // If the command returned an error, it means that we could not find the emulator with the passed id
            .catch(() => null);
    }

    public async getAvdsNames(): Promise<string[]> {
        const res = await this.childProcess.execToString(
            "emulator -list-avds",
        );
        let emulatorsNames: string[] = [];
        if (res) {
            emulatorsNames = res.split(/\r?\n|\r/g);
            const indexOfBlank = emulatorsNames.indexOf("");
            if (emulatorsNames.indexOf("") >= 0) {
                emulatorsNames.splice(indexOfBlank, 1);
            }
        }
        return emulatorsNames;
    }

    public async findOnlineTargetById(targetId: string): Promise<IDebuggableMobileTarget | undefined> {
        return (await this.getOnlineTargets()).find((target) => target.id === targetId);
    }

    public startLogCat(adbParameters: string[]): ISpawnResult {
        return this.childProcess.spawn(this.adbExecutable.replace(/\"/g, ""), adbParameters);
    }

    public parseSdkLocation(fileContent: string, logger?: OutputChannelLogger): string | null {
        const matches = fileContent.match(/^sdk\.dir=(.+)$/m);
        if (!matches || !matches[1]) {
            if (logger) {
                logger.log(
                    localize(
                        "NoSdkDirFoundInLocalPropertiesFile",
                        "No sdk.dir value found in local.properties file. Using Android SDK location from PATH.",
                    ),
                );
            }
            return null;
        }

        let sdkLocation = matches[1].trim();
        if (os.platform() === "win32") {
            // For Windows we need to unescape files separators and drive letter separators
            sdkLocation = sdkLocation.replace(/\\\\/g, "\\").replace("\\:", ":");
        }
        if (logger) {
            logger.log(
                localize(
                    "UsindAndroidSDKLocationDefinedInLocalPropertiesFile",
                    "Using Android SDK location defined in android/local.properties file: {0}.",
                    sdkLocation,
                ),
            );
        }

        return sdkLocation;
    }

    public getAdbPath(projectRoot: string, logger?: OutputChannelLogger): string {
        // Trying to read sdk location from local.properties file and if we succueded then
        // we would run adb from inside it, otherwise we would rely to PATH
        const sdkLocation = this.getSdkLocationFromLocalPropertiesFile(projectRoot, logger);
        return sdkLocation ? `"${path.join(sdkLocation, "platform-tools", "adb")}"` : "adb";
    }

    private parseConnectedTargets(input: string): IDebuggableMobileTarget[] {
        let result: IDebuggableMobileTarget[] = [];
        let regex = new RegExp("^(\\S+)\\t(\\S+)$", "mg");
        let match = regex.exec(input);
        while (match != null) {
            result.push({
                id: match[1],
                isOnline: match[2] === "device",
                isVirtualTarget: AdbHelper.isVirtualTarget(match[1]),
            });
            match = regex.exec(input);
        }
        return result;
    }

<<<<<<< HEAD
    public static isVirtualTarget(id: string): boolean {
        return !!id.match(AndroidSDKEmulatorPattern);
=======
    private determineIfItIsVirtualTarget(id: string): boolean {
        return !!id.match(AdbHelper.AndroidSDKEmulatorPattern);
>>>>>>> 3cabe85f
    }

    private executeQuery(targetId: string, command: string): Promise<string> {
        return this.childProcess.execToString(this.generateCommandForTarget(targetId, command));
    }

    private execute(targetId: string, command: string): Promise<string> {
        return this.childProcess.execToString(this.generateCommandForTarget(targetId, command));
    }

    private generateCommandForTarget(targetId: string, adbCommand: string): string {
        return `${this.adbExecutable} -s "${targetId}" ${adbCommand}`;
    }

    private getSdkLocationFromLocalPropertiesFile(
        projectRoot: string,
        logger?: OutputChannelLogger,
    ): string | null {
        const localPropertiesFilePath = path.join(projectRoot, "android", "local.properties");
        if (!fs.existsSync(localPropertiesFilePath)) {
            if (logger) {
                logger.log(
                    localize(
                        "LocalPropertiesFileDoesNotExist",
                        "local.properties file doesn't exist. Using Android SDK location from PATH.",
                    ),
                );
            }
            return null;
        }

        let fileContent: string;
        try {
            fileContent = fs.readFileSync(localPropertiesFilePath).toString();
        } catch (e) {
            if (logger) {
                logger.log(`${localize("CouldNotReadFrom", "Couldn't read from {0}.", localPropertiesFilePath)}\n${e}\n${e.stack}`);
                logger.log(
                    localize(
                        "UsingAndroidSDKLocationFromPATH",
                        "Using Android SDK location from PATH.",
                    ),
                );
            }
            return null;
        }
        return this.parseSdkLocation(fileContent, logger);
    }
}<|MERGE_RESOLUTION|>--- conflicted
+++ resolved
@@ -28,13 +28,9 @@
 }
 
 export class AdbHelper {
-<<<<<<< HEAD
     private static readonly PIDOFF_NOT_FOUND_ERROR = localize("pidofNotFound", "/system/bin/sh: pidof: not found");
     private static readonly PS_FIELDS_SPLITTER_RE = /\s+(?:[RSIDZTW<NL]\s+)?/;
-=======
-
     public static readonly AndroidSDKEmulatorPattern = /^emulator-\d{1,5}$/;
->>>>>>> 3cabe85f
 
     private childProcess: ChildProcess = new ChildProcess();
     private adbExecutable: string = "";
@@ -241,13 +237,8 @@
         return result;
     }
 
-<<<<<<< HEAD
     public static isVirtualTarget(id: string): boolean {
-        return !!id.match(AndroidSDKEmulatorPattern);
-=======
-    private determineIfItIsVirtualTarget(id: string): boolean {
         return !!id.match(AdbHelper.AndroidSDKEmulatorPattern);
->>>>>>> 3cabe85f
     }
 
     private executeQuery(targetId: string, command: string): Promise<string> {
