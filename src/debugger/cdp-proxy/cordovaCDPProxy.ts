--- conflicted
+++ resolved
@@ -1,32 +1,24 @@
 // Copyright (c) Microsoft Corporation. All rights reserved.
 // Licensed under the MIT license. See LICENSE file in the project root for details.
 
+import {
+    Connection,
+    Server,
+    WebSocketTransport
+} from "vscode-cdp-proxy";
+import * as semver from "semver";
 import { IncomingMessage } from "http";
-import { Connection, Server, WebSocketTransport } from "vscode-cdp-proxy";
-import * as semver from "semver";
-import { CancellationToken, EventEmitter } from "vscode";
 import { OutputChannelLogger } from "../../utils/log/outputChannelLogger";
+import { DebuggerEndpointHelper } from "./debuggerEndpointHelper";
 import { LogLevel } from "../../utils/log/logHelper";
-<<<<<<< HEAD
 import { CancellationToken, EventEmitter } from "vscode";
 import { SourcemapPathTransformer } from "./sourcemapPathTransformer";
-=======
-import { PlatformType } from "../cordovaDebugSession";
->>>>>>> 30ddb916
 import { ProjectType } from "../../utils/cordovaProjectHelper";
 import { SimulateHelper } from "../../utils/simulateHelper";
+import { CDPMessageHandlerBase, DispatchDirection } from "./CDPMessageHandlers/abstraction/CDPMessageHandlerBase";
+import { CDPMessageHandlerCreator } from "./CDPMessageHandlers/CDPMessageHandlerCreator";
 import { ICordovaAttachRequestArgs } from "../requestArgs";
-<<<<<<< HEAD
 import { PlatformType } from "../cordovaDebugSession";
-=======
-import { DebuggerEndpointHelper } from "./debuggerEndpointHelper";
-import { SourcemapPathTransformer } from "./sourcemapPathTransformer";
-import {
-    CDPMessageHandlerBase,
-    DispatchDirection,
-} from "./CDPMessageHandlers/abstraction/CDPMessageHandlerBase";
-import { CDPMessageHandlerCreator } from "./CDPMessageHandlers/CDPMessageHandlerCreator";
->>>>>>> 30ddb916
 
 export class CordovaCDPProxy {
     private readonly PROXY_LOG_TAGS = {
