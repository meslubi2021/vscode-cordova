--- conflicted
+++ resolved
@@ -1,7 +1,6 @@
 // Copyright (c) Microsoft Corporation. All rights reserved.
 // Licensed under the MIT license. See LICENSE file in the project root for details.
 
-<<<<<<< HEAD
 import * as fs from "fs";
 import * as nls from "vscode-nls";
 import * as vscode from "vscode";
@@ -15,50 +14,6 @@
 import { Telemetry } from "../utils/telemetry";
 import { LogLevel } from "../utils/log/logHelper";
 import { CordovaWorkspaceManager } from "../extension/cordovaWorkspaceManager";
-=======
-import * as child_process from "child_process";
-import * as path from "path";
-import * as fs from "fs";
-import * as url from "url";
-import * as os from "os";
-import * as simulate from "cordova-simulate";
-import * as vscode from "vscode";
-import * as io from "socket.io-client";
-import * as execa from "execa";
-import * as browserHelper from "vscode-js-debug-browsers";
-import {
-    LoggingDebugSession,
-    OutputEvent,
-    logger,
-    Logger,
-    ErrorDestination,
-    InitializedEvent,
-} from "vscode-debugadapter";
-import { DebugProtocol } from "vscode-debugprotocol";
-import * as elementtree from "elementtree";
-import * as nls from "vscode-nls";
-import {
-    generateRandomPortNumber,
-    retryAsync,
-    promiseGet,
-    findFileInFolderHierarchy,
-    isNullOrUndefined,
-} from "../utils/extensionHelper";
-import {
-    TelemetryHelper,
-    ISimulateTelemetryProperties,
-    TelemetryGenerator,
-} from "../utils/telemetryHelper";
-import { CordovaProjectHelper, ProjectType } from "../utils/cordovaProjectHelper";
-import { Telemetry } from "../utils/telemetry";
-import { SimulationInfo } from "../common/simulationInfo";
-import { settingsHome } from "../utils/settingsHelper";
-import { DeferredPromise } from "../common/node/promise";
-import { SimulateHelper } from "../utils/simulateHelper";
-import { LogLevel } from "../utils/log/logHelper";
-import { CordovaWorkspaceManager } from "../extension/cordovaWorkspaceManager";
-import { CordovaSessionManager } from "../extension/cordovaSessionManager";
->>>>>>> 30ddb916
 import { NodeVersionHelper } from "../utils/nodeVersionHelper";
 import { TelemetryHelper } from "../utils/telemetryHelper";
 import { CordovaProjectHelper } from "../utils/cordovaProjectHelper";
@@ -79,13 +34,6 @@
 import { LaunchScenariosManager } from "../utils/launchScenariosManager";
 import { IMobileTarget } from "../utils/mobileTarget";
 import { OutputChannelLogger } from "../utils/log/outputChannelLogger";
-import { CordovaSession, CordovaSessionStatus } from "./debugSessionWrapper";
-import { SourcemapPathTransformer } from "./cdp-proxy/sourcemapPathTransformer";
-import { CordovaIosDeviceLauncher } from "./cordovaIosDeviceLauncher";
-import { CordovaCDPProxy } from "./cdp-proxy/cordovaCDPProxy";
-import { execCommand, cordovaRunCommand, killChildProcess, cordovaStartCommand } from "./extension";
-import { JsDebugConfigAdapter } from "./jsDebugConfigAdapter";
-import { ICordovaLaunchRequestArgs, ICordovaAttachRequestArgs } from "./requestArgs";
 
 nls.config({
     messageFormat: nls.MessageFormat.bundle,
@@ -93,24 +41,6 @@
 })();
 const localize = nls.loadMessageBundle();
 
-<<<<<<< HEAD
-=======
-const ANDROID_MANIFEST_PATH = path.join("platforms", "android", "AndroidManifest.xml");
-const ANDROID_MANIFEST_PATH_8 = path.join(
-    "platforms",
-    "android",
-    "app",
-    "src",
-    "main",
-    "AndroidManifest.xml",
-);
-
-// `RSIDZTW<NL` are process status codes (as per `man ps`), skip them
-const PS_FIELDS_SPLITTER_RE = /\s+(?:[<DILNR-TWZ]\s+)?/;
-
-export const CANCELLATION_ERROR_NAME = "tokenCanceled";
-
->>>>>>> 30ddb916
 export enum TargetType {
     Emulator = "emulator",
     Device = "device",
@@ -163,45 +93,19 @@
     webSocketDebuggerUrl: string;
 }
 
-<<<<<<< HEAD
 export default class CordovaDebugSession extends LoggingDebugSession {
     public static readonly CANCELLATION_ERROR_NAME = "tokenCanceled";
     private static readonly STOP_COMMAND = "workbench.action.debug.stop"; // the command which simulates a click on the "Stop" button
     private static readonly CDP_PROXY_HOST_ADDRESS = "127.0.0.1"; // localhost
     private static CDP_PROXY_PORT: number;
-=======
-export class CordovaDebugSession extends LoggingDebugSession {
-    private static CHROME_DATA_DIR = "chrome_sandbox_dir"; // The directory to use for the sandboxed Chrome instance that gets launched to debug the app
-    private static NO_LIVERELOAD_WARNING = localize(
-        "IonicLiveReloadIsOnlySupportedForIonic1",
-        "Warning: Ionic live reload is currently only supported for Ionic 1 projects. Continuing deployment without Ionic live reload...",
-    );
-    private static pidofNotFoundError = localize(
-        "pidofNotFound",
-        "/system/bin/sh: pidof: not found",
-    );
->>>>>>> 30ddb916
 
     private readonly pwaSessionName: PwaDebugType;
 
-    private istelemetryInitialized: boolean = false;
+    private isTelemetryInitialized: boolean = false;
     private isSettingsInitialized: boolean = false; // used to prevent parameters reinitialization when attach is called from launch function
     private attachedDeferred: DeferredPromise<void> = new DeferredPromise<void>();
 
     private workspaceManager: CordovaWorkspaceManager;
-<<<<<<< HEAD
-=======
-    private outputLogger: DebugConsoleLogger;
-    private adbPortForwardingInfo: { targetDevice: string; port: number };
-    private ionicLivereloadProcess: child_process.ChildProcess;
-    private ionicDevServerUrls: string[];
-    private simulateDebugHost: SocketIOClient.Socket;
-    private telemetryInitialized: boolean;
-    private attachedDeferred: DeferredPromise<void>;
-    private cdpProxyLogLevel: LogLevel;
-    private jsDebugConfigAdapter: JsDebugConfigAdapter;
-    private isSettingsInitialized: boolean; // used to prevent parameters reinitialization when attach is called from launch function
->>>>>>> 30ddb916
     private cordovaCdpProxy: CordovaCDPProxy | null;
     private vsCodeDebugSession: vscode.DebugSession;
     private platform: AbstractPlatform | undefined;
@@ -209,7 +113,6 @@
     private jsDebugConfigAdapter: JsDebugConfigAdapter = new JsDebugConfigAdapter();
     private debugSessionStatus: DebugSessionStatus = DebugSessionStatus.Active;
     private cdpProxyErrorHandlerDescriptor?: vscode.Disposable;
-<<<<<<< HEAD
     private attachRetryCount: number = 2;
 
     private cdpProxyLogLevel: LogLevel;
@@ -229,10 +132,6 @@
         }
         this.sendEvent(new OutputEvent(message + newLine, category));
     };
-=======
-    private attachRetryCount: number;
-    private setChromeExitTypeNormal?: () => void;
->>>>>>> 30ddb916
 
     constructor(
         private cordovaSession: CordovaSession,
@@ -241,17 +140,8 @@
         super();
         CordovaDebugSession.CDP_PROXY_PORT = generateRandomPortNumber();
         this.vsCodeDebugSession = cordovaSession.getVSCodeDebugSession();
-<<<<<<< HEAD
         if (this.vsCodeDebugSession.configuration.platform === PlatformType.IOS
             && !SimulateHelper.isSimulate({
-=======
-        this.debugSessionStatus = DebugSessionStatus.Active;
-        this.attachRetryCount = 2;
-
-        if (
-            this.vsCodeDebugSession.configuration.platform === PlatformType.IOS &&
-            !SimulateHelper.isSimulate({
->>>>>>> 30ddb916
                 target: this.vsCodeDebugSession.configuration.target,
                 simulatePort: this.vsCodeDebugSession.configuration.simulatePort,
             })
@@ -265,7 +155,6 @@
         );
     }
 
-<<<<<<< HEAD
     // eslint-disable-next-line @typescript-eslint/no-unused-vars
     protected async launchRequest(response: DebugProtocol.LaunchResponse, launchArgs: ICordovaLaunchRequestArgs, request?: DebugProtocol.Request): Promise<void> {
         try {
@@ -294,245 +183,6 @@
 
                 this.sendResponse(response);
                 this.cordovaSession.setStatus(CordovaSessionStatus.Activated);
-=======
-    /**
-     * Target type for telemetry
-     */
-    private static getTargetType(target: string): string {
-        if (/emulator/i.test(target)) {
-            return TargetType.Emulator;
-        }
-
-        if (/chrom/i.test(target)) {
-            return TargetType.Chrome;
-        }
-
-        return TargetType.Device;
-    }
-
-    protected initializeRequest(
-        response: DebugProtocol.InitializeResponse,
-        args: DebugProtocol.InitializeRequestArguments,
-    ): void {
-        // Support default breakpoints filters for exceptions
-        response.body.exceptionBreakpointFilters = [
-            {
-                filter: "all",
-                label: "Caught Exceptions",
-                default: false,
-            },
-            {
-                filter: "uncaught",
-                label: "Uncaught Exceptions",
-                default: false,
-            },
-        ];
-
-        this.sendResponse(response);
-
-        // since this debug adapter can accept configuration requests like 'setBreakpoint' at any time,
-        // we request them early by sending an 'initializeRequest' to the frontend.
-        // The frontend will end the configuration sequence by calling 'configurationDone' request.
-        this.sendEvent(new InitializedEvent());
-    }
-
-    protected launchRequest(
-        response: DebugProtocol.LaunchResponse,
-        launchArgs: ICordovaLaunchRequestArgs,
-        request?: DebugProtocol.Request,
-    ): Promise<void> {
-        return new Promise<void>((resolve, reject) => {
-            if (isNullOrUndefined(launchArgs.cwd)) {
-                reject(
-                    new Error(
-                        localize(
-                            "CwdUndefined",
-                            "Launch argument 'cwd' is undefined, please add it to your launch.json. Example: 'cwd': '${workspaceFolder}' to point to your current working directory.",
-                        ),
-                    ),
-                );
-            }
-            return this.initializeTelemetry(launchArgs.cwd) // eslint-disable-line
-                .then(() => {
-                    this.initializeSettings(launchArgs);
-                })
-                .then(() =>
-                    TelemetryHelper.generate("launch", generator => {
-                        launchArgs.port = launchArgs.port || 9222;
-                        if (!launchArgs.target) {
-                            if (launchArgs.platform === PlatformType.Browser) {
-                                launchArgs.target = "chrome";
-                            } else {
-                                launchArgs.target = TargetType.Emulator;
-                            }
-                            this.outputLogger(
-                                `Parameter target is not set - ${launchArgs.target} will be used`,
-                            );
-                        }
-                        generator.add(
-                            "target",
-                            CordovaDebugSession.getTargetType(launchArgs.target),
-                            false,
-                        );
-                        if (launchArgs.cwd === null) {
-                            throw new Error(
-                                localize(
-                                    "CurrentCWDDoesntContainACordovaProject",
-                                    "Current working directory doesn't contain a Cordova project. Please open a Cordova project as a workspace root and try again.",
-                                ),
-                            );
-                        }
-                        launchArgs.timeout = launchArgs.attachTimeout;
-
-                        const platform = launchArgs.platform && launchArgs.platform.toLowerCase();
-
-                        TelemetryHelper.sendPluginsList(
-                            launchArgs.cwd,
-                            CordovaProjectHelper.getInstalledPlugins(launchArgs.cwd),
-                        );
-
-                        return Promise.all([
-                            TelemetryHelper.determineProjectTypes(launchArgs.cwd),
-                            this.workspaceManager.getRunArguments(launchArgs.cwd),
-                            this.workspaceManager.getCordovaExecutable(launchArgs.cwd),
-                        ])
-                            .then(([projectType, runArguments, cordovaExecutable]) => {
-                                launchArgs.cordovaExecutable =
-                                    launchArgs.cordovaExecutable || cordovaExecutable;
-                                launchArgs.allEnv = CordovaProjectHelper.getEnvArgument(launchArgs);
-                                generator.add(
-                                    "projectType",
-                                    TelemetryHelper.prepareProjectTypesTelemetry(projectType),
-                                    false,
-                                );
-                                this.outputLogger(
-                                    localize(
-                                        "LaunchingForPlatform",
-                                        "Launching for {0} (This may take a while)...",
-                                        platform,
-                                    ),
-                                );
-
-                                switch (platform) {
-                                    case PlatformType.Android:
-                                        generator.add("platform", platform, false);
-                                        if (SimulateHelper.isSimulateTarget(launchArgs.target)) {
-                                            return this.launchSimulate(
-                                                launchArgs,
-                                                projectType,
-                                                generator,
-                                            );
-                                        }
-                                        return this.launchAndroid(
-                                            launchArgs,
-                                            projectType,
-                                            runArguments,
-                                        );
-
-                                    case PlatformType.IOS:
-                                        generator.add("platform", platform, false);
-                                        if (SimulateHelper.isSimulateTarget(launchArgs.target)) {
-                                            return this.launchSimulate(
-                                                launchArgs,
-                                                projectType,
-                                                generator,
-                                            );
-                                        }
-                                        return this.launchIos(
-                                            launchArgs,
-                                            projectType,
-                                            runArguments,
-                                        );
-
-                                    case PlatformType.Windows:
-                                        generator.add("platform", platform, false);
-                                        if (SimulateHelper.isSimulateTarget(launchArgs.target)) {
-                                            return this.launchSimulate(
-                                                launchArgs,
-                                                projectType,
-                                                generator,
-                                            );
-                                        }
-                                        throw new Error(
-                                            `Debugging ${platform} platform is not supported.`,
-                                        );
-
-                                    case PlatformType.Serve:
-                                        generator.add("platform", platform, false);
-                                        return this.launchServe(
-                                            launchArgs,
-                                            projectType,
-                                            runArguments,
-                                        );
-                                    // https://github.com/apache/cordova-serve/blob/4ad258947c0e347ad5c0f20d3b48e3125eb24111/src/util.js#L27-L37
-                                    case PlatformType.AmazonFireos:
-                                    case PlatformType.Blackberry10:
-                                    case PlatformType.Firefoxos:
-                                    case PlatformType.Ubuntu:
-                                    case PlatformType.Wp8:
-                                    case PlatformType.Browser:
-                                        generator.add("platform", platform, false);
-                                        return this.launchSimulate(
-                                            launchArgs,
-                                            projectType,
-                                            generator,
-                                        );
-                                    default:
-                                        generator.add("unknownPlatform", platform, true);
-                                        throw new Error(
-                                            localize(
-                                                "UnknownPlatform",
-                                                "Unknown Platform: {0}",
-                                                platform,
-                                            ),
-                                        );
-                                }
-                            })
-                            .catch(err => {
-                                this.outputLogger(err.message || err, true);
-                                return this.cleanUp().then(() => {
-                                    throw err;
-                                });
-                            })
-                            .then(() => {
-                                // For the browser platforms, we call super.launch(), which already attaches. For other platforms, attach here
-                                if (
-                                    platform !== PlatformType.Serve &&
-                                    platform !== PlatformType.Browser &&
-                                    !SimulateHelper.isSimulateTarget(launchArgs.target)
-                                ) {
-                                    return this.vsCodeDebugSession.customRequest(
-                                        "attach",
-                                        launchArgs,
-                                    );
-                                }
-                            });
-                    }).then(() => {
-                        this.sendResponse(response);
-                        this.cordovaSession.setStatus(CordovaSessionStatus.Activated);
-                        resolve();
-                    }),
-                )
-                .catch(err => reject(err));
-        }).catch(err => this.terminateWithErrorResponse(err, response));
-    }
-
-    protected attachRequest(
-        response: DebugProtocol.AttachResponse,
-        attachArgs: ICordovaAttachRequestArgs,
-        request?: DebugProtocol.Request,
-    ): Promise<void> {
-        return this.doAttach(attachArgs)
-            .then(() => {
-                this.attachedDeferred.resolve();
-                this.sendResponse(response);
-                this.cordovaSession.setStatus(CordovaSessionStatus.Activated);
-            })
-            .catch(err => {
-                return this.cleanUp().finally(() => {
-                    this.terminateWithErrorResponse(err, response);
-                });
->>>>>>> 30ddb916
             });
         } catch (error) {
             this.outputLogger(error.message || error, true);
@@ -541,7 +191,6 @@
         }
     }
 
-<<<<<<< HEAD
     // eslint-disable-next-line @typescript-eslint/no-unused-vars
     protected async attachRequest(response: DebugProtocol.AttachResponse, attachArgs: ICordovaAttachRequestArgs, request?: DebugProtocol.Request): Promise<void> {
         const doAttach = async (attachArgs: ICordovaAttachRequestArgs) => {
@@ -619,168 +268,6 @@
                 this.terminateWithErrorResponse(error, response);
             }
         }
-=======
-    protected doAttach(attachArgs: ICordovaAttachRequestArgs): Promise<void> {
-        return new Promise<void>((resolve, reject) =>
-            this.initializeTelemetry(attachArgs.cwd) // eslint-disable-line
-                .then(() => {
-                    this.initializeSettings(attachArgs);
-                })
-                .then(() =>
-                    TelemetryHelper.generate("attach", generator => {
-                        attachArgs.port = attachArgs.port || 9222;
-                        attachArgs.target = attachArgs.target || TargetType.Emulator;
-
-                        generator.add(
-                            "target",
-                            CordovaDebugSession.getTargetType(attachArgs.target),
-                            false,
-                        );
-                        attachArgs.timeout = attachArgs.attachTimeout;
-
-                        const platform = attachArgs.platform && attachArgs.platform.toLowerCase();
-                        const target = attachArgs.target && attachArgs.target.toLowerCase();
-
-                        TelemetryHelper.sendPluginsList(
-                            attachArgs.cwd,
-                            CordovaProjectHelper.getInstalledPlugins(attachArgs.cwd),
-                        );
-                        return TelemetryHelper.determineProjectTypes(attachArgs.cwd)
-                            .then(projectType => {
-                                const sourcemapPathTransformer = new SourcemapPathTransformer(
-                                    attachArgs,
-                                    projectType,
-                                );
-                                this.cordovaCdpProxy = new CordovaCDPProxy(
-                                    this.cdpProxyHostAddress,
-                                    this.cdpProxyPort,
-                                    sourcemapPathTransformer,
-                                    projectType,
-                                    attachArgs,
-                                );
-                                this.cordovaCdpProxy.setApplicationTargetPort(attachArgs.port);
-                                generator.add(
-                                    "projectType",
-                                    TelemetryHelper.prepareProjectTypesTelemetry(projectType),
-                                    false,
-                                );
-                                return this.cordovaCdpProxy.createServer(
-                                    this.cdpProxyLogLevel,
-                                    this.cancellationTokenSource.token,
-                                );
-                            })
-                            .then(() => {
-                                if (
-                                    (platform === PlatformType.Android ||
-                                        platform === PlatformType.IOS) &&
-                                    !SimulateHelper.isSimulateTarget(target)
-                                ) {
-                                    this.outputLogger(
-                                        localize(
-                                            "AttachingToPlatform",
-                                            "Attaching to {0}",
-                                            platform,
-                                        ),
-                                    );
-                                    switch (platform) {
-                                        case PlatformType.Android:
-                                            generator.add("platform", platform, false);
-                                            return this.attachAndroid(attachArgs);
-                                        case PlatformType.IOS:
-                                            generator.add("platform", platform, false);
-                                            return this.attachIos(attachArgs);
-                                        default:
-                                            generator.add("unknownPlatform", platform, true);
-                                            throw new Error(
-                                                localize(
-                                                    "UnknownPlatform",
-                                                    "Unknown Platform: {0}",
-                                                    platform,
-                                                ),
-                                            );
-                                    }
-                                } else {
-                                    return attachArgs;
-                                }
-                            })
-                            .then(
-                                (
-                                    processedAttachArgs: ICordovaAttachRequestArgs & {
-                                        url?: string;
-                                    },
-                                ) => {
-                                    this.outputLogger(
-                                        localize("AttachingToApp", "Attaching to app"),
-                                    );
-                                    this.outputLogger("", true); // Send blank message on stderr to include a divider between prelude and app starting
-                                    if (this.cordovaCdpProxy) {
-                                        if (processedAttachArgs.webSocketDebuggerUrl) {
-                                            this.cordovaCdpProxy.setBrowserInspectUri(
-                                                processedAttachArgs.webSocketDebuggerUrl,
-                                            );
-                                        }
-                                        this.cordovaCdpProxy.configureCDPMessageHandlerAccordingToProcessedAttachArgs(
-                                            processedAttachArgs,
-                                        );
-                                        this.cdpProxyErrorHandlerDescriptor =
-                                            this.cordovaCdpProxy.onError(async (err: Error) => {
-                                                if (this.attachRetryCount > 0) {
-                                                    this.debugSessionStatus =
-                                                        DebugSessionStatus.Reattaching;
-                                                    this.attachRetryCount--;
-                                                    await this.attachmentCleanUp();
-                                                    this.outputLogger(
-                                                        localize(
-                                                            "ReattachingToApp",
-                                                            "Failed attempt to attach to the app. Trying to reattach...",
-                                                        ),
-                                                    );
-                                                    void this.doAttach(attachArgs);
-                                                } else {
-                                                    this.showError(err);
-                                                    this.terminate();
-                                                    this.cdpProxyErrorHandlerDescriptor?.dispose();
-                                                }
-                                            });
-                                    }
-                                    this.establishDebugSession(
-                                        processedAttachArgs,
-                                        resolve,
-                                        reject,
-                                    );
-                                },
-                            );
-                    }).catch(err => {
-                        this.outputLogger(err.message || err.format || err, true);
-                        throw err;
-                    }),
-                )
-                .catch(err => reject(err)),
-        ).then(
-            () => {
-                this.debugSessionStatus = DebugSessionStatus.Attached;
-            },
-            err => {
-                this.debugSessionStatus = DebugSessionStatus.AttachFailed;
-                throw err;
-            },
-        );
-    }
-
-    protected terminateWithErrorResponse(error: Error, response: DebugProtocol.Response): void {
-        // We can't print error messages after the debugging session is stopped. This could break the extension work.
-        if (error.name === CANCELLATION_ERROR_NAME) {
-            return;
-        }
-        const errorString = error.message || error.name || "Error";
-        this.sendErrorResponse(
-            response,
-            { format: errorString, id: 1 },
-            undefined,
-            undefined,
-            ErrorDestination.User,
-        );
->>>>>>> 30ddb916
     }
 
     protected async disconnectRequest(
@@ -793,7 +280,6 @@
         super.disconnectRequest(response, args, request);
     }
 
-<<<<<<< HEAD
     private async resolveAndSaveMobileTarget(mobilePlatform: AbstractMobilePlatform, args: ICordovaLaunchRequestArgs | ICordovaAttachRequestArgs, isAttachRequest: boolean = false): Promise<void> {
         if (args.target && !(await mobilePlatform.getTargetFromRunArgs())) {
             const isAnyTarget =
@@ -925,295 +411,11 @@
         ionicDevServer.onServerStop(() =>
             this.stop()
         );
-=======
-    private handleTerminateDebugSession(debugSession: vscode.DebugSession) {
-        if (
-            debugSession.configuration.cordovaDebugSessionId ===
-                this.cordovaSession.getSessionId() &&
-            debugSession.type === this.pwaSessionName &&
-            this.debugSessionStatus !== DebugSessionStatus.Reattaching
-        ) {
-            this.terminate();
-        }
-    }
-
-    private establishDebugSession(
-        attachArgs: ICordovaAttachRequestArgs,
-        resolve?: (value?: void | PromiseLike<void> | undefined) => void,
-        reject?: (reason?: any) => void,
-    ): void {
-        if (this.cordovaCdpProxy) {
-            const attachArguments =
-                this.pwaSessionName === PwaDebugType.Chrome
-                    ? this.jsDebugConfigAdapter.createChromeDebuggingConfig(
-                          attachArgs,
-                          this.cdpProxyPort,
-                          this.pwaSessionName,
-                          this.cordovaSession.getSessionId(),
-                      )
-                    : this.jsDebugConfigAdapter.createSafariDebuggingConfig(
-                          attachArgs,
-                          this.cdpProxyPort,
-                          this.pwaSessionName,
-                          this.cordovaSession.getSessionId(),
-                      );
-
-            vscode.debug
-                .startDebugging(this.workspaceManager.workspaceRoot, attachArguments, {
-                    parentSession: this.vsCodeDebugSession,
-                    consoleMode: vscode.DebugConsoleMode.MergeWithParent,
-                })
-                .then(
-                    (childDebugSessionStarted: boolean) => {
-                        if (childDebugSessionStarted) {
-                            if (resolve) {
-                                resolve();
-                            }
-                        } else {
-                            reject(
-                                new Error(
-                                    localize(
-                                        "CannotStartChildDebugSession",
-                                        "Cannot start child debug session",
-                                    ),
-                                ),
-                            );
-                        }
-                    },
-                    err => {
-                        reject(err);
-                    },
-                );
-        } else {
-            throw new Error(
-                localize(
-                    "CannotConnectToDebuggerWorkerProxyOffline",
-                    "Cannot connect to debugger worker: Chrome debugger proxy is offline",
-                ),
-            );
-        }
-    }
-
-    private initializeSettings(args: ICordovaAttachRequestArgs | ICordovaLaunchRequestArgs): void {
-        if (!this.isSettingsInitialized) {
-            this.workspaceManager = CordovaWorkspaceManager.getWorkspaceManagerByProjectRootPath(
-                args.cwd,
-            );
-            this.isSettingsInitialized = true;
-            logger.setup(args.trace ? Logger.LogLevel.Verbose : Logger.LogLevel.Log);
-            this.cdpProxyLogLevel = args.trace ? LogLevel.Custom : LogLevel.None;
-
-            if (args.runtimeVersion) {
-                NodeVersionHelper.nvmSupport(args);
-            }
-        }
-    }
-
-    /**
-     * Initializes telemetry.
-     */
-    private initializeTelemetry(projectRoot: string): Promise<void> {
-        if (!this.telemetryInitialized) {
-            this.telemetryInitialized = true;
-            const version = JSON.parse(
-                fs.readFileSync(findFileInFolderHierarchy(__dirname, "package.json"), "utf-8"),
-            ).version;
-            // Enable telemetry, forced on for now.
-            return Telemetry.init("cordova-tools-debug-adapter", version, {
-                isExtensionProcess: false,
-                projectRoot,
-            }).catch(e => {
-                this.outputLogger(
-                    localize(
-                        "CouldNotInitializeTelemetry",
-                        "Could not initialize telemetry. {0}",
-                        e.message || e.error || e.data || e,
-                    ),
-                );
-            });
-        }
-        return Promise.resolve();
-    }
-
-    private runAdbCommand(args, errorLogger): Promise<string> {
-        const originalPath = process.env.PATH;
-        if (process.env.ANDROID_HOME) {
-            process.env.PATH +=
-                path.delimiter + path.join(process.env.ANDROID_HOME, "platform-tools");
-        }
-        return execCommand("adb", args, errorLogger).finally(() => {
-            process.env.PATH = originalPath;
-        });
-    }
-
-    private launchSimulate(
-        launchArgs: ICordovaLaunchRequestArgs,
-        projectType: ProjectType,
-        generator: TelemetryGenerator,
-    ): Promise<any> {
-        const simulateTelemetryPropts: ISimulateTelemetryProperties = {
-            platform: launchArgs.platform,
-            target: launchArgs.target,
-            port: launchArgs.port,
-            simulatePort: launchArgs.simulatePort,
-        };
-
-        if (launchArgs.hasOwnProperty("livereload")) {
-            simulateTelemetryPropts.livereload = launchArgs.livereload;
-        }
-
-        if (launchArgs.hasOwnProperty("livereloadDelay")) {
-            simulateTelemetryPropts.livereloadDelay = launchArgs.livereloadDelay;
-        }
-
-        if (launchArgs.hasOwnProperty("forcePrepare")) {
-            simulateTelemetryPropts.forcePrepare = launchArgs.forcePrepare;
-        }
-
-        generator.add("simulateOptions", simulateTelemetryPropts, false);
-
-        let simulateInfo: SimulationInfo;
-
-        const getEditorsTelemetry = this.workspaceManager
-            .getVisibleEditorsCount()
-            .then(editorsCount => {
-                generator.add("visibleTextEditors", editorsCount, false);
-            })
-            .catch(e => {
-                this.outputLogger(
-                    localize(
-                        "CouldntoReadTheVisibleTextEditors",
-                        "Could not read the visible text editors. {0}",
-                        this.getErrorMessage(e),
-                    ),
-                );
-            });
-
-        const launchSimulate = Promise.resolve()
-            .then(() => {
-                const simulateOptions = this.convertLaunchArgsToSimulateArgs(launchArgs);
-                return this.workspaceManager.launchSimulateServer(
-                    launchArgs.cwd,
-                    simulateOptions,
-                    projectType,
-                );
-            })
-            .then((simInfo: SimulationInfo) => {
-                simulateInfo = simInfo;
-                return this.connectSimulateDebugHost(simulateInfo);
-            })
-            .then(() => {
-                launchArgs.userDataDir = path.join(
-                    settingsHome(),
-                    CordovaDebugSession.CHROME_DATA_DIR,
-                );
-                return this.workspaceManager.launchSimHost(launchArgs.target);
-            })
-            .then(() => {
-                // Launch Chrome and attach
-                launchArgs.simulatePort = CordovaProjectHelper.getPortFromURL(
-                    simulateInfo.appHostUrl,
-                );
-                launchArgs.url = simulateInfo.appHostUrl;
-                this.outputLogger(localize("AttachingToApp", "Attaching to app"));
-
-                return this.launchChromiumBasedBrowser(launchArgs);
-            })
-            .catch(e => {
-                this.outputLogger(
-                    localize(
-                        "AnErrorOccuredWhileAttachingToTheDebugger",
-                        "An error occurred while attaching to the debugger. {0}",
-                        this.getErrorMessage(e),
-                    ),
-                );
-                throw e;
-            })
-            .then(() => undefined);
-
-        return Promise.all([launchSimulate, getEditorsTelemetry]);
-    }
-
-    private changeSimulateViewport(data: simulate.ResizeViewportData): Promise<void> {
-        return this.attachedDeferred.promise.then(() => {
-            if (this.cordovaCdpProxy) {
-                this.cordovaCdpProxy.getSimPageTargetAPI()?.Emulation.setDeviceMetricsOverride({
-                    width: data.width,
-                    height: data.height,
-                    deviceScaleFactor: 0,
-                    mobile: true,
-                });
-            }
-        });
-    }
-
-    private connectSimulateDebugHost(simulateInfo: SimulationInfo): Promise<void> {
-        // Connect debug-host to cordova-simulate
-        const viewportResizeFailMessage = localize(
-            "ViewportResizingFailed",
-            "Viewport resizing failed. Please try again.",
-        );
-        return new Promise((resolve, reject) => {
-            const simulateConnectErrorHandler = (err: any): void => {
-                this.outputLogger("Error connecting to the simulated app.");
-                reject(err);
-            };
-
-            this.simulateDebugHost = io.connect(simulateInfo.urlRoot);
-            this.simulateDebugHost.on("connect_error", simulateConnectErrorHandler);
-            this.simulateDebugHost.on("connect_timeout", simulateConnectErrorHandler);
-            this.simulateDebugHost.on("connect", () => {
-                this.simulateDebugHost.on(
-                    "resize-viewport",
-                    (data: simulate.ResizeViewportData) => {
-                        this.changeSimulateViewport(data).catch(() => {
-                            this.outputLogger(viewportResizeFailMessage, true);
-                        });
-                    },
-                );
-                this.simulateDebugHost.emit("register-debug-host", {
-                    handlers: ["resize-viewport"],
-                });
-                resolve(undefined);
-            });
-        });
-    }
-
-    private convertLaunchArgsToSimulateArgs(
-        launchArgs: ICordovaLaunchRequestArgs,
-    ): simulate.SimulateOptions {
-        const result: simulate.SimulateOptions = {};
-
-        result.platform = launchArgs.platform;
-        result.target = launchArgs.target;
-        result.port = launchArgs.simulatePort;
-        result.livereload = launchArgs.livereload;
-        result.forceprepare = launchArgs.forcePrepare;
-        result.simulationpath = launchArgs.simulateTempDir;
-        result.corsproxy = launchArgs.corsProxy;
-        result.livereloaddelay = launchArgs.livereloadDelay;
-        result.spaurlrewrites = launchArgs.spaUrlRewrites;
-        result.lang = vscode.env.language;
-
-        return result;
-    }
-
-    private addBuildFlagToArgs(runArgs: Array<string> = []): Array<string> {
-        const hasBuildFlag = runArgs.findIndex(arg => arg.includes("--buildFlag")) > -1;
-
-        if (!hasBuildFlag) {
-            // Workaround for dealing with new build system in XCode 10
-            // https://github.com/apache/cordova-ios/issues/407
-
-            runArgs.unshift("--buildFlag=-UseModernBuildSystem=0");
-        }
->>>>>>> 30ddb916
 
         const env = CordovaProjectHelper.getEnvArgument(args.env, args.envFile);
         const runArguments = args.runArguments || runArgs;
         const port = args.port || 9222;
 
-<<<<<<< HEAD
         const generalPlatformOptions: IGeneralPlatformOptions = {
             projectRoot: args.cwd,
             projectType,
@@ -1251,16 +453,16 @@
             ...generalPlatformOptions
         } as IBrowserPlatformOptions;
 
-        let resolverdPlatform: AbstractPlatform;
+        let resolvedPlatform: AbstractPlatform;
         if (SimulateHelper.isSimulateTarget(target)) {
-            resolverdPlatform = new BrowserPlatform(browserPlatformOptions, this.outputLogger);
+            resolvedPlatform = new BrowserPlatform(browserPlatformOptions, this.outputLogger);
         } else {
             switch (platform) {
                 case PlatformType.Android:
-                    resolverdPlatform = new AndroidPlatform(androidPlatformOptions, this.outputLogger);
+                    resolvedPlatform = new AndroidPlatform(androidPlatformOptions, this.outputLogger);
                     break;
                 case PlatformType.IOS:
-                    resolverdPlatform = new IosPlatform(iosPlatformOptions, this.outputLogger);
+                    resolvedPlatform = new IosPlatform(iosPlatformOptions, this.outputLogger);
                     break;
                 case PlatformType.Serve:
                 // https://github.com/apache/cordova-serve/blob/4ad258947c0e347ad5c0f20d3b48e3125eb24111/src/util.js#L27-L37
@@ -1271,381 +473,27 @@
                 case PlatformType.Ubuntu:
                 case PlatformType.Wp8:
                 case PlatformType.Browser:
-                    resolverdPlatform = new BrowserPlatform(browserPlatformOptions, this.outputLogger);
+                    resolvedPlatform = new BrowserPlatform(browserPlatformOptions, this.outputLogger);
                     break;
                 default:
                     throw new Error(localize("UnknownPlatform", "Unknown Platform: {0}", args.platform));
             }
         }
 
-        if (resolverdPlatform instanceof BrowserPlatform) {
-            resolverdPlatform.onBrowserStop(() =>
+        if (resolvedPlatform instanceof BrowserPlatform) {
+            resolvedPlatform.onBrowserStop(() =>
                 this.stop()
             );
-            resolverdPlatform.onСhangeSimulateViewport((viewportData) => {
+            resolvedPlatform.onChangeSimulateViewport((viewportData) => {
                 this.changeSimulateViewport(viewportData).catch(() => {
                     this.outputLogger(
                         localize("ViewportResizingFailed", "Viewport resizing failed. Please try again."),
                         true
                     );
                 });
-=======
-    private async launchIos(
-        launchArgs: ICordovaLaunchRequestArgs,
-        projectType: ProjectType,
-        runArguments: string[],
-    ): Promise<void> {
-        if (os.platform() !== "darwin") {
-            throw new Error(
-                localize(
-                    "UnableToLaunchiOSOnNonMacMachnines",
-                    "Unable to launch iOS on non-mac machines",
-                ),
-            );
-        }
-        const useDefaultCLI = async () => {
-            this.outputLogger("Continue using standard CLI workflow.");
-            const debuggableDevices = await this.iOSTargetManager.getOnlineTargets();
-            launchArgs.target = debuggableDevices.length
-                ? debuggableDevices[0].id
-                : TargetType.Emulator;
-        };
-
-        this.outputLogger(localize("LaunchingApp", "Launching the app (This may take a while)..."));
-
-        const workingDirectory = launchArgs.cwd;
-        const iosDebugProxyPort = launchArgs.iosDebugProxyPort || 9221;
-
-        const command =
-            launchArgs.cordovaExecutable || CordovaProjectHelper.getCliCommand(workingDirectory);
-        const args = ["run", "ios"];
-
-        if (launchArgs.runArguments && launchArgs.runArguments.length > 0) {
-            const launchRunArgs = this.addBuildFlagToArgs(launchArgs.runArguments);
-            args.push(...launchRunArgs);
-        } else if (runArguments && runArguments.length) {
-            const runArgs = this.addBuildFlagToArgs(runArguments);
-            args.push(...runArgs);
-        } else {
-            try {
-                const target = await this.resolveIOSTarget(launchArgs, false);
-                if (target) {
-                    args.push(target.isVirtualTarget ? "--emulator" : "--device");
-                    args.push(
-                        `--target=${
-                            target.isVirtualTarget && target.simIdentifier && !projectType.isIonic
-                                ? target.simIdentifier
-                                : target.id
-                        }`,
-                    );
-                } else {
-                    this.outputLogger(
-                        `Could not find debugable target '${launchArgs.target}'.`,
-                        true,
-                    );
-                    await useDefaultCLI();
-                }
-            } catch (err) {
-                this.outputLogger(err.message || err, true);
-                await useDefaultCLI();
-            }
-
-            const buildArg = this.addBuildFlagToArgs();
-            args.push(...buildArg);
-
-            if (launchArgs.ionicLiveReload) {
-                // Verify if we are using Ionic livereload
-                if (projectType.isIonic) {
-                    // Livereload is enabled, let Ionic do the launch
-                    args.push("--livereload");
-                    // '--external' parameter is required since for iOS devices, port forwarding is not yet an option (https://github.com/ionic-team/native-run/issues/20)
-                    if (args.includes("--device")) {
-                        args.push("--external");
-                    }
-                } else {
-                    this.outputLogger(CordovaDebugSession.NO_LIVERELOAD_WARNING);
-                }
-            }
-        }
-
-        if (args.includes("--livereload")) {
-            return this.startIonicDevServer(launchArgs, args).then(() => undefined);
-        }
-
-        // cordova run ios does not terminate, so we do not know when to try and attach.
-        // Therefore we parse the command's output to find the special key, which means that the application has been successfully launched.
-        await cordovaRunCommand(
-            command,
-            args,
-            launchArgs.allEnv,
-            workingDirectory,
-            this.outputLogger,
-        );
-        if (args.includes("--device")) {
-            await CordovaIosDeviceLauncher.startDebugProxy(iosDebugProxyPort);
-        }
-    }
-
-    private attachIos(attachArgs: ICordovaAttachRequestArgs): Promise<ICordovaAttachRequestArgs> {
-        return this.resolveIOSTarget(attachArgs, true).then((target?: IOSTarget) => {
-            if (!target) {
-                throw new Error(`Unable to find the target ${attachArgs.target}`);
-            }
-
-            attachArgs.webkitRangeMin = attachArgs.webkitRangeMin || 9223;
-            attachArgs.webkitRangeMax = attachArgs.webkitRangeMax || 9322;
-            attachArgs.attachAttempts = attachArgs.attachAttempts || 20;
-            attachArgs.attachDelay = attachArgs.attachDelay || 1000;
-            // Start the tunnel through to the webkit debugger on the device
-            this.outputLogger("Configuring debugging proxy");
-
-            const retry = function <T>(func, condition, retryCount, cancellationToken): Promise<T> {
-                return retryAsync(
-                    func,
-                    condition,
-                    retryCount,
-                    1,
-                    attachArgs.attachDelay,
-                    localize("UnableToFindWebview", "Unable to find Webview"),
-                    cancellationToken,
-                );
-            };
-
-            const getBundleIdentifier = () => {
-                return CordovaIosDeviceLauncher.getBundleIdentifier(attachArgs.cwd).then(
-                    (packageId: string) => {
-                        return target.isVirtualTarget
-                            ? CordovaIosDeviceLauncher.getPathOnSimulator(
-                                  packageId,
-                                  target.simDataPath,
-                              )
-                            : CordovaIosDeviceLauncher.getPathOnDevice(packageId);
-                    },
-                );
-            };
-
-            const getSimulatorProxyPort = (
-                iOSAppPackagePath,
-            ): Promise<{
-                iOSAppPackagePath: string;
-                targetPort: number;
-                iOSVersion: string;
-            }> => {
-                return promiseGet(
-                    `http://localhost:${attachArgs.port}/json`,
-                    localize(
-                        "UnableToCommunicateWithiOSWebkitDebugProxy",
-                        "Unable to communicate with ios_webkit_debug_proxy",
-                    ),
-                ).then((response: string) => {
-                    try {
-                        // An example of a json response from IWDP
-                        // [{
-                        //     "deviceId": "00008020-XXXXXXXXXXXXXXXX",
-                        //     "deviceName": "iPhone name",
-                        //     "deviceOSVersion": "13.4.1",
-                        //     "url": "localhost:9223"
-                        //  }]
-                        const endpointsList = JSON.parse(response);
-                        const devices = endpointsList.find(entry =>
-                            target.isVirtualTarget
-                                ? entry.deviceId === "SIMULATOR"
-                                : entry.deviceId !== "SIMULATOR",
-                        );
-                        const device = devices;
-                        // device.url is of the form 'localhost:port'
-                        return {
-                            iOSAppPackagePath,
-                            targetPort: parseInt(device.url.split(":")[1], 10),
-                            iOSVersion: target.system,
-                        };
-                    } catch (e) {
-                        throw new Error(
-                            localize(
-                                "UnableToFindiOSTargetDeviceOrSimulator",
-                                'Unable to find iOS target device/simulator. Please check that "Settings > Safari > Advanced > Web Inspector = ON" or try specifying a different "port" parameter in launch.json', // eslint-disable-line
-                            ),
-                        );
-                    }
-                });
-            };
-
-            const getWebSocketDebuggerUrl = ({
-                iOSAppPackagePath,
-                targetPort,
-                iOSVersion,
-            }): Promise<IOSProcessedParams> => {
-                return retry(
-                    () =>
-                        promiseGet(
-                            `http://localhost:${targetPort}/json`,
-                            localize(
-                                "UnableToCommunicateWithTarget",
-                                "Unable to communicate with target",
-                            ),
-                        ).then((response: string) => {
-                            try {
-                                // An example of a json response from IWDP
-                                // [{
-                                //     "devtoolsFrontendUrl": "",
-                                //     "faviconUrl": "",
-                                //     "thumbnailUrl": "/thumb/ionic://localhost/tabs/tab1",
-                                //     "title": "Ionic App",
-                                //     "url": "ionic://localhost/tabs/tab1",
-                                //     "webSocketDebuggerUrl": "ws://localhost:9223/devtools/page/1",
-                                //     "appId": "PID:37819"
-                                //  }]
-                                const webviewsList: Array<WebviewData> = JSON.parse(response);
-                                if (webviewsList.length === 0) {
-                                    throw new Error(
-                                        localize(
-                                            "UnableToFindTargetApp",
-                                            "Unable to find target app",
-                                        ),
-                                    );
-                                }
-                                const cordovaWebview = this.getCordovaWebview(
-                                    webviewsList,
-                                    iOSAppPackagePath,
-                                    !!attachArgs.ionicLiveReload,
-                                );
-                                if (!cordovaWebview.webSocketDebuggerUrl) {
-                                    throw new Error(
-                                        localize(
-                                            "WebsocketDebuggerUrlIsEmpty",
-                                            "WebSocket Debugger Url is empty",
-                                        ),
-                                    );
-                                }
-                                let ionicDevServerUrl;
-                                if (this.ionicDevServerUrls) {
-                                    ionicDevServerUrl = this.ionicDevServerUrls.find(
-                                        url => cordovaWebview.url.indexOf(url) === 0,
-                                    );
-                                }
-                                return {
-                                    webSocketDebuggerUrl: cordovaWebview.webSocketDebuggerUrl,
-                                    iOSVersion,
-                                    iOSAppPackagePath,
-                                    ionicDevServerUrl,
-                                };
-                            } catch (e) {
-                                throw new Error(
-                                    localize("UnableToFindTargetApp", "Unable to find target app"),
-                                );
-                            }
-                        }),
-                    result => !!result,
-                    5,
-                    this.cancellationTokenSource.token,
-                );
-            };
-
-            const getAttachRequestArgs = (): Promise<ICordovaAttachRequestArgs> =>
-                CordovaIosDeviceLauncher.startWebkitDebugProxy(
-                    attachArgs.port,
-                    attachArgs.webkitRangeMin,
-                    attachArgs.webkitRangeMax,
-                    target,
-                )
-                    .then(getBundleIdentifier)
-                    .then(getSimulatorProxyPort)
-                    .then(getWebSocketDebuggerUrl)
-                    .then((iOSProcessedParams: IOSProcessedParams) => {
-                        attachArgs.webSocketDebuggerUrl = iOSProcessedParams.webSocketDebuggerUrl;
-                        attachArgs.iOSVersion = iOSProcessedParams.iOSVersion;
-                        attachArgs.iOSAppPackagePath = iOSProcessedParams.iOSAppPackagePath;
-                        if (iOSProcessedParams.ionicDevServerUrl) {
-                            attachArgs.devServerAddress = url.parse(
-                                iOSProcessedParams.ionicDevServerUrl,
-                            ).hostname;
-                        }
-                        return attachArgs;
-                    });
-
-            return retry(
-                getAttachRequestArgs,
-                () => true,
-                attachArgs.attachAttempts,
-                this.cancellationTokenSource.token,
-            );
-        });
-    }
-
-    private getCordovaWebview(
-        webviewsList: Array<WebviewData>,
-        iOSAppPackagePath: string,
-        ionicLiveReload: boolean,
-    ): WebviewData {
-        const cordovaWebview = webviewsList.find(webviewData => {
-            if (webviewData.url.includes(iOSAppPackagePath)) {
-                return true;
-            }
-            if (!ionicLiveReload && webviewData.url.startsWith("ionic://")) {
-                return true;
-            }
-            if (this.ionicDevServerUrls) {
-                return (
-                    this.ionicDevServerUrls.findIndex(url => webviewData.url.indexOf(url) === 0) >=
-                    0
-                );
-            }
-            return false;
-        });
-        return cordovaWebview || webviewsList[0];
-    }
-
-    private async attachmentCleanUp(): Promise<void> {
-        // Clear the Ionic dev server URL if necessary
-        if (this.ionicDevServerUrls) {
-            this.ionicDevServerUrls = null;
-        }
-
-        this.cdpProxyErrorHandlerDescriptor?.dispose();
-        if (this.cordovaCdpProxy) {
-            await this.cordovaCdpProxy.stopServer();
-            this.cordovaCdpProxy = null;
-        }
-    }
-
-    private async cleanUp(restart?: boolean): Promise<void> {
-        const errorLogger = message => this.outputLogger(message, true);
-
-        if (this.browserProc) {
-            this.browserProc.kill("SIGINT");
-            // Workaround for issue https://github.com/microsoft/vscode-cordova/issues/766
-            this.setChromeExitTypeNormal?.();
-            this.browserProc = null;
-        }
-
-        // Stop ADB port forwarding if necessary
-        let adbPortPromise: Promise<void>;
-
-        if (this.adbPortForwardingInfo) {
-            const adbForwardStopArgs = [
-                "-s",
-                this.adbPortForwardingInfo.targetDevice,
-                "forward",
-                "--remove",
-                `tcp:${this.adbPortForwardingInfo.port}`,
-            ];
-            adbPortPromise = this.runAdbCommand(adbForwardStopArgs, errorLogger).then(() => void 0); // eslint-disable-line
-        } else {
-            adbPortPromise = Promise.resolve();
-        }
-
-        // Kill the Ionic dev server if necessary
-        let killServePromise: Promise<void>;
-
-        if (this.ionicLivereloadProcess) {
-            this.ionicLivereloadProcess.removeAllListeners("exit");
-            killServePromise = killChildProcess(this.ionicLivereloadProcess).finally(() => {
-                this.ionicLivereloadProcess = null;
->>>>>>> 30ddb916
             });
         }
-<<<<<<< HEAD
-        return resolverdPlatform;
+        return resolvedPlatform;
     }
 
     private async changeSimulateViewport(data: simulate.ResizeViewportData): Promise<void> {
@@ -1661,549 +509,18 @@
     }
 
     private async initializeTelemetry(projectRoot: string): Promise<void> {
-        if (!this.istelemetryInitialized) {
+        if (!this.isTelemetryInitialized) {
             let version = JSON.parse(fs.readFileSync(findFileInFolderHierarchy(__dirname, "package.json"), "utf-8")).version;
             // Enable telemetry, forced on for now.
             try {
                 return Telemetry.init("cordova-tools-debug-adapter", version, { isExtensionProcess: false, projectRoot: projectRoot });
             } catch (e) {
                 this.outputLogger(localize("CouldNotInitializeTelemetry", "Could not initialize telemetry. {0}", e.message || e.error || e.data || e));
-=======
-
-        await this.attachmentCleanUp();
-
-        // Close the simulate debug-host socket if necessary
-        if (this.simulateDebugHost) {
-            this.simulateDebugHost.close();
-            this.simulateDebugHost = null;
-        }
-
-        this.cancellationTokenSource.cancel();
-        this.cancellationTokenSource.dispose();
-
-        // Stop IWDP if necessary
-        CordovaIosDeviceLauncher.cleanup();
-
-        this.onDidTerminateDebugSessionHandler.dispose();
-        this.sessionManager.terminate(this.cordovaSession.getSessionId(), !!restart);
-
-        await logger.dispose();
-
-        // Wait on all the cleanups
-        return adbPortPromise.finally(() => killServePromise);
-    }
-
-    /**
-     * Starts an Ionic livereload server ("serve" or "run / emulate --livereload"). Returns a promise fulfilled with the full URL to the server.
-     */
-    private startIonicDevServer(
-        launchArgs: ICordovaLaunchRequestArgs,
-        cliArgs: string[],
-    ): Promise<string[]> {
-        enum IonicDevServerStatus {
-            ServerReady,
-            AppReady,
-        }
-
-        if (!launchArgs.runArguments || launchArgs.runArguments.length === 0) {
-            if (launchArgs.devServerAddress) {
-                cliArgs.push("--address", launchArgs.devServerAddress);
-            }
-
-            if (launchArgs.hasOwnProperty("devServerPort")) {
-                if (
-                    typeof launchArgs.devServerPort === "number" &&
-                    launchArgs.devServerPort >= 0 &&
-                    launchArgs.devServerPort <= 65535
-                ) {
-                    cliArgs.push("--port", launchArgs.devServerPort.toString());
-                } else {
-                    return Promise.reject(
-                        new Error(
-                            localize(
-                                "TheValueForDevServerPortMustBeInInterval",
-                                'The value for "devServerPort" must be a number between 0 and 65535', // eslint-disable-line
-                            ),
-                        ),
-                    );
-                }
-            }
-        }
-
-        const isServe: boolean = cliArgs[0] === "serve";
-        const errorRegex = /error:.*/i;
-        const ionicLivereloadProcessStatus = {
-            serverReady: false,
-            appReady: false,
-        };
-        const serverReadyTimeout: number = launchArgs.devServerTimeout || 60000;
-        const appReadyTimeout: number = launchArgs.devServerTimeout || 120000; // If we're not serving, the app needs to build and deploy (and potentially start the emulator), which can be very long
-        let serverOut = "";
-        let serverErr = "";
-        const ansiRegex = /[\u001b\u009b][#();?[]*(?:\d{1,4}(?:;\d{0,4})*)?[\d<=>A-ORZcf-nqry]/g;
-        const isIonic4: boolean = CordovaProjectHelper.isIonicCliVersionGte(
-            launchArgs.cwd,
-            "4.0.0",
-        );
-        const getServerErrorMessage = (channel: string) => {
-            // Skip Ionic 4 searching port errors because, actually, they are not errors
-            // https://github.com/ionic-team/ionic-cli/blob/4ee312ad983922ff4398b5900dcfcaebb6ef57df/packages/%40ionic/utils-network/src/index.ts#L85
-            if (isIonic4) {
-                const skipErrorMatch = /utils-network error while checking/.test(channel);
-                if (skipErrorMatch) {
-                    return null;
-                }
-            }
-
-            const errorMatch = errorRegex.exec(channel);
-
-            if (errorMatch) {
-                return localize(
-                    "ErrorInTheIonicLiveReloadServer",
-                    "Error in the Ionic live reload server: {0}",
-                    os.EOL + errorMatch[0],
-                );
-            }
-
-            return null;
-        };
-
-        const getRegexToResolveAppDefer = (cliArgs: string[]): RegExp => {
-            // Now that the server is ready, listen for the app to be ready as well. For "serve", this is always true, because no build and deploy is involved. For android, we need to
-            // wait until we encounter the "launch success", for iOS device, the server output is different and instead we need to look for:
-            //
-            // ios devices:
-            // (lldb)     run
-            // success
-            //
-            // ios simulators:
-            // "build succeeded"
-
-            const isIosDevice: boolean = cliArgs.includes("ios") && cliArgs.includes("--device");
-            const isIosSimulator: boolean =
-                cliArgs.includes("ios") && cliArgs.includes("--emulator");
-            const iosDeviceAppReadyRegex = /created bundle at path|\(lldb\)\W+run\r?\nsuccess/i;
-            const iosSimulatorAppReadyRegex = /build succeeded|native-run ios/i;
-            const appReadyRegex = /launch success|run successful/i;
-
-            if (isIosDevice) {
-                return iosDeviceAppReadyRegex;
-            }
-
-            if (isIosSimulator) {
-                return iosSimulatorAppReadyRegex;
-            }
-
-            return appReadyRegex;
-        };
-
-        const command =
-            launchArgs.cordovaExecutable || CordovaProjectHelper.getCliCommand(launchArgs.cwd);
-
-        this.ionicLivereloadProcess = cordovaStartCommand(
-            command,
-            cliArgs,
-            launchArgs.allEnv,
-            launchArgs.cwd,
-        );
-
-        const serverStarting = new Promise((_resolve, reject) => {
-            let rejectTimeout = setTimeout(() => {
-                reject(
-                    localize(
-                        "StartingIonicDevServerTimedOut",
-                        "Starting the Ionic dev server timed out ({0} ms)",
-                        serverReadyTimeout,
-                    ),
-                );
-            }, serverReadyTimeout);
-
-            const resolveIfPossible = (ready: IonicDevServerStatus, serverUrls?: string[]) => {
-                if (
-                    ready === IonicDevServerStatus.ServerReady &&
-                    !ionicLivereloadProcessStatus.serverReady
-                ) {
-                    clearTimeout(rejectTimeout);
-                    ionicLivereloadProcessStatus.serverReady = true;
-                    this.outputLogger("Building and deploying app");
-                    rejectTimeout = setTimeout(() => {
-                        reject(
-                            localize(
-                                "BuildingAndDeployingTheAppTimedOut",
-                                "Building and deploying the app timed out ({0} ms)",
-                                appReadyTimeout,
-                            ),
-                        );
-                    }, appReadyTimeout);
-                } else if (
-                    ready === IonicDevServerStatus.AppReady &&
-                    ionicLivereloadProcessStatus.serverReady
-                ) {
-                    clearTimeout(rejectTimeout);
-                    ionicLivereloadProcessStatus.appReady = true;
-                    _resolve(serverUrls);
-                }
-            };
-
-            this.ionicLivereloadProcess.on("error", (err: { code: string }) => {
-                if (err.code === "ENOENT") {
-                    reject(
-                        new Error(
-                            localize(
-                                "IonicNotFound",
-                                "Ionic not found, please run 'npm install –g ionic' to install it globally",
-                            ),
-                        ),
-                    );
-                } else {
-                    reject(err);
-                }
-            });
-            this.ionicLivereloadProcess.on(
-                "exit",
-                (() => {
-                    this.ionicLivereloadProcess = null;
-
-                    let exitMessage = "The Ionic live reload server exited unexpectedly";
-                    const errorMsg = getServerErrorMessage(serverErr);
-
-                    if (errorMsg) {
-                        // The Ionic live reload server has an error; check if it is related to the devServerAddress to give a better message
-                        if (
-                            errorMsg.includes("getaddrinfo ENOTFOUND") ||
-                            errorMsg.includes("listen EADDRNOTAVAIL")
-                        ) {
-                            exitMessage +=
-                                os.EOL +
-                                localize(
-                                    "InvalidAddress",
-                                    'Invalid address: please provide a valid IP address or hostname for the "devServerAddress" property in launch.json', // eslint-disable-line
-                                );
-                        } else {
-                            exitMessage += os.EOL + errorMsg;
-                        }
-                    }
-
-                    if (
-                        !ionicLivereloadProcessStatus.serverReady &&
-                        !ionicLivereloadProcessStatus.appReady
-                    ) {
-                        // We are already debugging; disconnect the session
-                        this.outputLogger(exitMessage, true);
-                        this.stop();
-                        throw new Error(exitMessage);
-                    } else {
-                        // The Ionic dev server wasn't ready yet, so reject its promises
-                        reject(new Error(exitMessage));
-                    }
-                }).bind(this),
-            );
-
-            const serverOutputHandler = (data: Buffer) => {
-                serverOut += data.toString();
-                this.outputLogger(data.toString(), "stdout");
-
-                // Listen for the server to be ready. We check for the "Running dev server:  http://localhost:<port>/" and "dev server running: http://localhost:<port>/" strings to decide that.
-
-                // Example output of Ionic 1 dev server:
-                //
-                // [OK] Development server running!
-                //      Local: http://localhost:8100
-                //      External: http://10.0.75.1:8100, http://172.28.124.161:8100, http://169.254.80.80:8100, http://192.169.8.39:8100
-
-                // Example output of Ionic 2 dev server:
-                //
-                // Running live reload server: undefined
-                // Watching: 0=www/**/*, 1=!www/lib/**/*
-                // Running dev server:  http://localhost:8100
-                // Ionic server commands, enter:
-                // restart or r to restart the client app from the root
-                // goto or g and a url to have the app navigate to the given url
-                // consolelogs or c to enable/disable console log output
-                // serverlogs or s to enable/disable server log output
-                // quit or q to shutdown the server and exit
-                //
-                // ionic $
-
-                // Example output of Ionic dev server (for Ionic2):
-                //
-                // > ionic-hello-world@ ionic:serve <path>
-                // > ionic-app-scripts serve "--v2" "--address" "0.0.0.0" "--port" "8100" "--livereload-port" "35729"
-                // ionic-app-scripts
-                // watch started
-                // build dev started
-                // clean started
-                // clean finished
-                // copy started
-                // transpile started
-                // transpile finished
-                // webpack started
-                // copy finished
-                // webpack finished
-                // sass started
-                // sass finished
-                // build dev finished
-                // watch ready
-                // dev server running: http://localhost:8100/
-
-                const SERVER_URL_RE =
-                    /(dev server running|running dev server|local):.*(http:\/\/.\S*)/gim;
-                const localServerMatchResult = SERVER_URL_RE.exec(serverOut);
-                if (!ionicLivereloadProcessStatus.serverReady && localServerMatchResult) {
-                    resolveIfPossible(IonicDevServerStatus.ServerReady);
-                }
-
-                if (
-                    ionicLivereloadProcessStatus.serverReady &&
-                    !ionicLivereloadProcessStatus.appReady
-                ) {
-                    const regex: RegExp = getRegexToResolveAppDefer(cliArgs);
-
-                    if (isServe || regex.test(serverOut)) {
-                        const serverUrls = [localServerMatchResult[2]];
-                        const externalUrls = /external:\s(.*)$/im.exec(serverOut);
-                        if (externalUrls) {
-                            const urls = externalUrls[1].split(", ").map(x => x.trim());
-                            serverUrls.push(...urls);
-                        }
-                        launchArgs.devServerPort = CordovaProjectHelper.getPortFromURL(
-                            serverUrls[0],
-                        );
-                        resolveIfPossible(IonicDevServerStatus.AppReady, serverUrls);
-                    }
-                }
-
-                if (/Multiple network interfaces detected/.test(serverOut)) {
-                    // Ionic does not know which address to use for the dev server, and requires human interaction; error out and let the user know
-                    let errorMessage: string = localize(
-                        "YourMachineHasMultipleNetworkAddresses",
-                        `Your machine has multiple network addresses. Please specify which one your device or emulator will use to communicate with the dev server by adding a \"devServerAddress\": \"ADDRESS\" property to .vscode/launch.json.
-    To get the list of addresses run "ionic cordova run PLATFORM --livereload" (where PLATFORM is platform name to run) and wait until prompt with this list is appeared.`,
-                    );
-                    const addresses: string[] = [];
-                    const addressRegex = /(\d+\) .*)/gm;
-                    let match: string[] = addressRegex.exec(serverOut);
-
-                    while (match) {
-                        addresses.push(match[1]);
-                        match = addressRegex.exec(serverOut);
-                    }
-
-                    if (addresses.length > 0) {
-                        // Give the user the list of addresses that Ionic found
-                        // NOTE: since ionic started to use inquirer.js for showing _interactive_ prompts this trick does not work as no output
-                        // of prompt are sent from ionic process which we starts with --no-interactive parameter
-                        errorMessage += [localize("AvailableAdresses", " Available addresses:")]
-                            .concat(addresses)
-                            .join(`${os.EOL} `);
-                    }
-
-                    reject(new Error(errorMessage));
-                }
-
-                const errorMsg = getServerErrorMessage(serverOut);
-
-                if (errorMsg) {
-                    reject(new Error(errorMsg));
-                }
-            };
-
-            const serverErrorOutputHandler = (data: Buffer) => {
-                serverErr += data.toString();
-
-                const errorMsg = getServerErrorMessage(serverErr);
-
-                if (errorMsg) {
-                    reject(new Error(errorMsg));
-                }
-            };
-
-            this.ionicLivereloadProcess.stdout.on("data", serverOutputHandler);
-            this.ionicLivereloadProcess.stderr.on("data", (data: Buffer) => {
-                if (isIonic4) {
-                    // Ionic 4 writes all logs to stderr completely ignoring stdout
-                    serverOutputHandler(data);
-                }
-                serverErrorOutputHandler(data);
-            });
-
-            this.outputLogger(
-                localize(
-                    "StartingIonicDevServer",
-                    "Starting Ionic dev server (live reload: {0})",
-                    launchArgs.ionicLiveReload,
-                ),
-            );
-        });
-
-        return serverStarting.then((ionicDevServerUrls: string[]) => {
-            if (!ionicDevServerUrls || !ionicDevServerUrls.length) {
-                throw new Error(
-                    localize(
-                        "UnableToDetermineTheIonicDevServerAddress",
-                        "Unable to determine the Ionic dev server address, please try re-launching the debugger",
-                    ),
-                );
-            }
-
-            // The dev server address is the captured group at index 1 of the match
-            this.ionicDevServerUrls = ionicDevServerUrls;
-
-            // When ionic 2 cli is installed, output includes ansi characters for color coded output.
-            this.ionicDevServerUrls = this.ionicDevServerUrls.map(url =>
-                url.replace(ansiRegex, ""),
-            );
-            return this.ionicDevServerUrls;
-        });
-    }
-
-    private async launchChromiumBasedBrowser(args: ICordovaLaunchRequestArgs): Promise<void> {
-        const port = args.port || 9222;
-        const chromeArgs: string[] = [`--remote-debugging-port=${port}`];
-
-        chromeArgs.push(...["--no-first-run", "--no-default-browser-check"]);
-        if (args.runtimeArgs) {
-            chromeArgs.push(...args.runtimeArgs);
-        }
-
-        if (args.userDataDir) {
-            chromeArgs.push(`--user-data-dir=${args.userDataDir}`);
-        }
-
-        const launchUrl = args.url;
-        chromeArgs.push(launchUrl);
-
-        let browserFinder;
-        switch (args.target) {
-            case TargetType.Edge:
-                browserFinder = new browserHelper.EdgeBrowserFinder(
-                    process.env,
-                    fs.promises,
-                    execa,
-                );
-                break;
-            case TargetType.Chrome:
-            default:
-                browserFinder = new browserHelper.ChromeBrowserFinder(
-                    process.env,
-                    fs.promises,
-                    execa,
-                );
-        }
-
-        const browserPath = await browserFinder.findAll();
-        if (browserPath[0]) {
-            this.browserProc = child_process.spawn(browserPath[0].path, chromeArgs, {
-                detached: true,
-                stdio: ["ignore"],
-            });
-            this.browserProc.unref();
-            this.browserProc.on("error", err => {
-                const errMsg = localize("ChromeError", "Chrome error: {0}", err.message);
-                this.outputLogger(errMsg, true);
-                this.stop();
-            });
-            this.setChromeExitTypeNormal = this.setChromeExitTypeNormalByUserDataDir.bind(
-                this,
-                args.userDataDir,
-            );
-
-            this.vsCodeDebugSession.customRequest("attach", args);
-        }
-    }
-
-    private setChromeExitTypeNormalByUserDataDir(userDataDir: string) {
-        try {
-            const preferencesPath = path.resolve(userDataDir, "Default", "Preferences");
-            const browserPrefs = JSON.parse(fs.readFileSync(preferencesPath, "utf8"));
-            browserPrefs.profile.exit_type = "normal";
-            fs.writeFileSync(preferencesPath, JSON.stringify(browserPrefs));
-        } catch (error) {
-            this.outputLogger("Warning: Failed to set normal exit type for Chrome browser");
-        }
-    }
-
-    private launchServe(
-        launchArgs: ICordovaLaunchRequestArgs,
-        projectType: ProjectType,
-        runArguments: string[],
-    ): Promise<void> {
-        const errorLogger = message => this.outputLogger(message, true);
-
-        // Currently, "ionic serve" is only supported for Ionic projects
-        if (!projectType.isIonic) {
-            const errorMessage = localize(
-                "ServingToTheBrowserIsSupportedForIonicProjects",
-                "Serving to the browser is currently only supported for Ionic projects",
-            );
-
-            errorLogger(errorMessage);
-
-            return Promise.reject(new Error(errorMessage));
-        }
-
-        const args = ["serve"];
-
-        if (launchArgs.runArguments && launchArgs.runArguments.length > -1) {
-            args.push(...launchArgs.runArguments);
-        } else if (runArguments && runArguments.length) {
-            args.push(...runArguments);
-        } else {
-            // Set up "ionic serve" args
-            args.push("--nobrowser");
-
-            if (!launchArgs.ionicLiveReload) {
-                args.push("--nolivereload");
-            }
-        }
-
-        // Deploy app to browser
-        return this.startIonicDevServer(launchArgs, args).then((devServerUrls: string[]) => {
-            // Prepare Chrome launch args
-            launchArgs.url = devServerUrls[0];
-            launchArgs.userDataDir = path.join(settingsHome(), CordovaDebugSession.CHROME_DATA_DIR);
-
-            // Launch Chrome and attach
-            return this.launchChromiumBasedBrowser(launchArgs);
-        });
-    }
-
-    private getErrorMessage(e: any): string {
-        return e.message || e.error || e.data || e;
-    }
-
-    private async getCommandLineArgsForAndroidTarget(
-        launchArgs: ICordovaLaunchRequestArgs,
-    ): Promise<string[]> {
-        let targetArgs: string[] = ["--verbose"];
-
-        const useDefaultCLI = async () => {
-            this.outputLogger("Continue using standard CLI workflow.");
-            targetArgs = ["--verbose"];
-            const adbHelper = new AdbHelper(launchArgs.cwd);
-            const debuggableDevices = await adbHelper.getOnlineTargets();
-            // By default, if the target is not specified, Cordova CLI uses the first online target from ‘adb devices’ list (launched emulators are placed after devices).
-            // For more information, see https://github.com/apache/cordova-android/blob/bb7d733cdefaa9ed36ec355a42f8224da610a26e/bin/templates/cordova/lib/run.js#L57-L68
-            launchArgs.target = debuggableDevices.length
-                ? debuggableDevices[0].id
-                : TargetType.Emulator;
-        };
-
-        try {
-            const target = await this.resolveAndroidTarget(launchArgs, false);
-            if (target) {
-                targetArgs.push(target.isVirtualTarget ? "--emulator" : "--device");
-                targetArgs.push(`--target=${target.id}`);
-            } else {
-                this.outputLogger(`Could not find debugable target '${launchArgs.target}'.`, true);
-                await useDefaultCLI();
->>>>>>> 30ddb916
-            }
-            this.istelemetryInitialized = true;
-        }
-    }
-
-<<<<<<< HEAD
+            }
+            this.isTelemetryInitialized = true;
+        }
+    }
+
     private async initializeSettings(args: ICordovaAttachRequestArgs | ICordovaLaunchRequestArgs): Promise<void> {
         if (!this.isSettingsInitialized) {
             this.workspaceManager = CordovaWorkspaceManager.getWorkspaceManagerByProjectRootPath(args.cwd);
@@ -2212,106 +529,8 @@
 
             if (args.runtimeVersion) {
                 NodeVersionHelper.nvmSupport(args);
-=======
-    private async resolveAndroidTarget(
-        configArgs: ICordovaLaunchRequestArgs | ICordovaAttachRequestArgs,
-        isAttachScenario: boolean,
-    ): Promise<AndroidTarget | undefined> {
-        const adbHelper = new AdbHelper(configArgs.cwd);
-
-        const getFirstOnlineAndroidTarget = async (): Promise<AndroidTarget | undefined> => {
-            const onlineTargets = await adbHelper.getOnlineTargets();
-            if (onlineTargets.length) {
-                const firstDevice = onlineTargets[0];
-                configArgs.target = firstDevice.id;
-                return AndroidTarget.fromInterface(firstDevice);
-            }
-        };
-
-        if (configArgs.target) {
-            const androidEmulatorManager = new AndroidTargetManager(adbHelper);
-            const isAnyEmulator = configArgs.target.toLowerCase() === TargetType.Emulator;
-            const isAnyDevice = configArgs.target.toLowerCase() === TargetType.Device;
-            const isVirtualTarget = await androidEmulatorManager.isVirtualTarget(configArgs.target);
-
-            const saveResult = async (target: AndroidTarget): Promise<void> => {
-                const launchScenariousManager = new LaunchScenariosManager(configArgs.cwd);
-                if (isAttachScenario) {
-                    // Save the selected target for attach scenario only if there are more then one online target
-                    const onlineDevices = await adbHelper.getOnlineTargets();
-                    if (
-                        onlineDevices.filter(
-                            device => target.isVirtualTarget === device.isVirtualTarget,
-                        ).length > 1
-                    ) {
-                        launchScenariousManager.updateLaunchScenario(configArgs, {
-                            target: target.name,
-                        });
-                    }
-                } else {
-                    launchScenariousManager.updateLaunchScenario(configArgs, {
-                        target: target.name,
-                    });
-                }
-            };
-
-            await androidEmulatorManager.collectTargets(
-                isVirtualTarget ? TargetType.Emulator : TargetType.Device,
-            );
-            let targetDevice = await androidEmulatorManager.selectAndPrepareTarget(target => {
-                const conditionForAttachScenario = isAttachScenario ? target.isOnline : true;
-                const conditionForNotAnyTarget =
-                    isAnyEmulator || isAnyDevice
-                        ? true
-                        : target.name === configArgs.target || target.id === configArgs.target;
-                const conditionForVirtualTarget = isVirtualTarget === target.isVirtualTarget;
-                return (
-                    conditionForVirtualTarget &&
-                    conditionForNotAnyTarget &&
-                    conditionForAttachScenario
-                );
-            });
-            if (targetDevice) {
-                if (isAnyEmulator || isAnyDevice) {
-                    await saveResult(targetDevice);
-                }
-                configArgs.target = targetDevice.id;
-            } else if (isAttachScenario && (isAnyEmulator || isAnyDevice)) {
-                this.outputLogger(
-                    "Target has not been selected. Trying to use the first online Android device",
-                );
-                targetDevice = await getFirstOnlineAndroidTarget();
-            }
-
-            return targetDevice;
-        }
-        // If there is no a target in debug config, use the first online device
-        const targetDevice = await getFirstOnlineAndroidTarget();
-        if (!targetDevice) {
-            throw new Error(
-                localize(
-                    "ThereIsNoAnyOnlineDebuggableDevice",
-                    "The 'target' parameter in the debug configuration is undefined, and there are no any online debuggable targets",
-                ),
-            );
-        }
-        return targetDevice;
-    }
-
-    private async resolveIOSTarget(
-        configArgs: ICordovaLaunchRequestArgs | ICordovaAttachRequestArgs,
-        isAttachScenario: boolean,
-    ): Promise<IOSTarget | undefined> {
-        const getFirstOnlineIOSTarget = async (): Promise<IOSTarget | undefined> => {
-            const onlineTargets = await this.iOSTargetManager.getOnlineTargets();
-            if (onlineTargets.length) {
-                const firstDevice = onlineTargets[0];
-                configArgs.target = firstDevice.id;
-                return firstDevice;
->>>>>>> 30ddb916
-            }
-
-<<<<<<< HEAD
+            }
+
             if (!args.target) {
                 if (args.platform === PlatformType.Browser) {
                     args.target = "chrome";
@@ -2322,63 +541,6 @@
             }
 
             this.isSettingsInitialized = true;
-=======
-        if (configArgs.target) {
-            const isAnyEmulator = configArgs.target.toLowerCase() === TargetType.Emulator;
-            const isAnyDevice = configArgs.target.toLowerCase() === TargetType.Device;
-            const isVirtualTarget = await this.iOSTargetManager.isVirtualTarget(configArgs.target);
-
-            const saveResult = async (target: AndroidTarget): Promise<void> => {
-                const launchScenariousManager = new LaunchScenariosManager(configArgs.cwd);
-                if (isAttachScenario) {
-                    // Save the selected target for attach scenario only if there are more then one online target
-                    const onlineDevices = await this.iOSTargetManager.getOnlineTargets();
-                    if (
-                        onlineDevices.filter(
-                            device => target.isVirtualTarget === device.isVirtualTarget,
-                        ).length > 1
-                    ) {
-                        launchScenariousManager.updateLaunchScenario(configArgs, {
-                            target: target.id,
-                        });
-                    }
-                } else {
-                    launchScenariousManager.updateLaunchScenario(configArgs, {
-                        target: target.id,
-                    });
-                }
-            };
-
-            await this.iOSTargetManager.collectTargets(
-                isVirtualTarget ? TargetType.Emulator : TargetType.Device,
-            );
-            let targetDevice = await this.iOSTargetManager.selectAndPrepareTarget(target => {
-                const conditionForAttachScenario = isAttachScenario ? target.isOnline : true;
-                const conditionForNotAnyTarget =
-                    isAnyEmulator || isAnyDevice
-                        ? true
-                        : target.name === configArgs.target || target.id === configArgs.target;
-                const conditionForVirtualTarget = isVirtualTarget === target.isVirtualTarget;
-                return (
-                    conditionForVirtualTarget &&
-                    conditionForNotAnyTarget &&
-                    conditionForAttachScenario
-                );
-            });
-            if (targetDevice) {
-                if (isAnyEmulator || isAnyDevice) {
-                    await saveResult(targetDevice);
-                }
-                configArgs.target = targetDevice.id;
-            } else if (isAttachScenario && (isAnyEmulator || isAnyDevice)) {
-                this.outputLogger(
-                    "Target has not been selected. Trying to use the first online iOS device",
-                );
-                targetDevice = await getFirstOnlineIOSTarget();
-            }
-
-            return targetDevice;
->>>>>>> 30ddb916
         }
         // If there is no a target in debug config, use the first online device
         const targetDevice = await getFirstOnlineIOSTarget();
@@ -2393,7 +555,6 @@
         return targetDevice;
     }
 
-<<<<<<< HEAD
     private static getTargetType(target: string): string {
         if (/emulator/i.test(target)) {
             return TargetType.Emulator;
@@ -2420,251 +581,6 @@
             undefined,
             ErrorDestination.User
         );
-=======
-    private async launchAndroid(
-        launchArgs: ICordovaLaunchRequestArgs,
-        projectType: ProjectType,
-        runArguments: string[],
-    ): Promise<void> {
-        const workingDirectory = launchArgs.cwd;
-
-        // Prepare the command line args
-        const args = ["run", "android"];
-
-        if (launchArgs.runArguments && launchArgs.runArguments.length > 0) {
-            args.push(...launchArgs.runArguments);
-        } else if (runArguments && runArguments.length) {
-            args.push(...runArguments);
-        } else {
-            const targetArgs = await this.getCommandLineArgsForAndroidTarget(launchArgs);
-            args.push(...targetArgs);
-
-            // Verify if we are using Ionic livereload
-            if (launchArgs.ionicLiveReload) {
-                if (projectType.isIonic) {
-                    // Livereload is enabled, let Ionic do the launch
-                    args.push("--livereload");
-                } else {
-                    this.outputLogger(CordovaDebugSession.NO_LIVERELOAD_WARNING);
-                }
-            }
-        }
-
-        if (args.includes("--livereload")) {
-            return this.startIonicDevServer(launchArgs, args).then(() => undefined);
-        }
-        const command =
-            launchArgs.cordovaExecutable || CordovaProjectHelper.getCliCommand(workingDirectory);
-        const cordovaResult = cordovaRunCommand(
-            command,
-            args,
-            launchArgs.allEnv,
-            workingDirectory,
-            this.outputLogger,
-        ).then(output => {
-            const runOutput = output[0];
-            const stderr = output[1];
-
-            // Ionic ends process with zero code, so we need to look for
-            // strings with error content to detect failed process
-            const errorMatch = /(ERROR.*)/.exec(runOutput) || /error:.*/i.exec(stderr);
-            if (errorMatch) {
-                // TODO remove this handler after the issue https://github.com/ionic-team/ionic-cli/issues/4809 is resolved
-                const errorOutputJsonPattern = new RegExp(
-                    `Error: ENOENT: no such file or directory.*\\${path.sep}output\.json`,
-                    "mi",
-                );
-                if (!errorOutputJsonPattern.test(errorMatch[0])) {
-                    throw new Error(localize("ErrorRunningAndroid", "Error running android"));
-                }
-            }
-
-            this.outputLogger(localize("AppSuccessfullyLaunched", "App successfully launched"));
-        });
-
-        return cordovaResult;
-    }
-
-    private attachAndroid(
-        attachArgs: ICordovaAttachRequestArgs,
-    ): Promise<ICordovaAttachRequestArgs> {
-        const errorLogger = (message: string) => this.outputLogger(message, true);
-
-        // Determine which device/emulator we are targeting
-        const resolveTagetPromise = new Promise<string>(async (resolve, reject) => {
-            try {
-                const devicesOutput = await this.runAdbCommand(["devices"], errorLogger);
-                try {
-                    const result = await this.resolveAndroidTarget(attachArgs, true);
-                    if (!result) {
-                        errorLogger(devicesOutput);
-                        reject(new Error(`Unable to find target ${attachArgs.target}`));
-                    }
-                    resolve(result.id);
-                } catch (error) {
-                    reject(error);
-                }
-            } catch (error) {
-                const errorCode: string = (<any>error).code;
-                if (errorCode && errorCode === "ENOENT") {
-                    throw new Error(
-                        localize(
-                            "UnableToFindAdb",
-                            "Unable to find adb. Please ensure it is in your PATH and re-open Visual Studio Code",
-                        ),
-                    );
-                }
-                throw error;
-            }
-        });
-
-        const packagePromise: Promise<string> = fs.promises
-            .readFile(path.join(attachArgs.cwd, ANDROID_MANIFEST_PATH))
-            .catch(err => {
-                if (err && err.code === "ENOENT") {
-                    return fs.promises.readFile(path.join(attachArgs.cwd, ANDROID_MANIFEST_PATH_8));
-                }
-                throw err;
-            })
-            .then(manifestContents => {
-                const parsedFile = elementtree.XML(manifestContents.toString());
-                const packageKey = "package";
-                return parsedFile.attrib[packageKey];
-            });
-
-        return Promise.all([packagePromise, resolveTagetPromise])
-            .then(([appPackageName, targetDevice]) => {
-                const pidofCommandArguments = [
-                    "-s",
-                    targetDevice,
-                    "shell",
-                    "pidof",
-                    appPackageName,
-                ];
-                const getPidCommandArguments = ["-s", targetDevice, "shell", "ps"];
-                const getSocketsCommandArguments = [
-                    "-s",
-                    targetDevice,
-                    "shell",
-                    "cat /proc/net/unix",
-                ];
-
-                const findAbstractNameFunction = () =>
-                    // Get the pid from app package name
-                    this.runAdbCommand(pidofCommandArguments, errorLogger)
-                        .then(pid => {
-                            if (pid && /^\d+$/.test(pid.trim())) {
-                                return pid.trim();
-                            }
-
-                            throw Error(CordovaDebugSession.pidofNotFoundError);
-                        })
-                        .catch(err => {
-                            if (err.message !== CordovaDebugSession.pidofNotFoundError) {
-                                return;
-                            }
-
-                            return this.runAdbCommand(getPidCommandArguments, errorLogger).then(
-                                psResult => {
-                                    const lines = psResult.split("\n");
-                                    const keys = lines.shift().split(PS_FIELDS_SPLITTER_RE);
-                                    const nameIdx = keys.indexOf("NAME");
-                                    const pidIdx = keys.indexOf("PID");
-                                    for (const line of lines) {
-                                        const fields = line
-                                            .trim()
-                                            .split(PS_FIELDS_SPLITTER_RE)
-                                            .filter(field => !!field);
-                                        if (fields.length < nameIdx) {
-                                            continue;
-                                        }
-                                        if (fields[nameIdx] === appPackageName) {
-                                            return fields[pidIdx];
-                                        }
-                                    }
-                                },
-                            );
-                        })
-                        // Get the "_devtools_remote" abstract name by filtering /proc/net/unix with process inodes
-                        .then(pid =>
-                            this.runAdbCommand(getSocketsCommandArguments, errorLogger).then(
-                                getSocketsResult => {
-                                    const lines = getSocketsResult.split("\n");
-                                    const keys = lines.shift().split(/\s+/);
-                                    const flagsIdx = keys.indexOf("Flags");
-                                    const stIdx = keys.indexOf("St");
-                                    const pathIdx = keys.indexOf("Path");
-                                    for (const line of lines) {
-                                        const fields = line.split(/\s+/);
-                                        if (fields.length < 8) {
-                                            continue;
-                                        }
-                                        // flag = 00010000 (16) -> accepting connection
-                                        // state = 01 (1) -> unconnected
-                                        if (
-                                            fields[flagsIdx] !== "00010000" ||
-                                            fields[stIdx] !== "01"
-                                        ) {
-                                            continue;
-                                        }
-                                        const pathField = fields[pathIdx];
-                                        if (pathField.length < 1 || pathField[0] !== "@") {
-                                            continue;
-                                        }
-                                        if (!pathField.includes("_devtools_remote")) {
-                                            continue;
-                                        }
-
-                                        if (pathField === `@webview_devtools_remote_${pid}`) {
-                                            // Matches the plain cordova webview format
-                                            return pathField.substr(1);
-                                        }
-
-                                        if (pathField === `@${appPackageName}_devtools_remote`) {
-                                            // Matches the crosswalk format of "@PACKAGENAME_devtools_remote
-                                            return pathField.substr(1);
-                                        }
-                                        // No match, keep searching
-                                    }
-                                },
-                            ),
-                        );
-
-                return retryAsync(
-                    findAbstractNameFunction,
-                    match => !!match,
-                    5,
-                    1,
-                    5000,
-                    localize(
-                        "UnableToFindLocalAbstractName",
-                        "Unable to find 'localabstract' name of Cordova app",
-                    ),
-                    this.cancellationTokenSource.token,
-                ).then(abstractName => {
-                    // Configure port forwarding to the app
-                    const forwardSocketCommandArguments = [
-                        "-s",
-                        targetDevice,
-                        "forward",
-                        `tcp:${attachArgs.port}`,
-                        `localabstract:${abstractName}`,
-                    ];
-                    this.outputLogger(localize("ForwardingDebugPort", "Forwarding debug port"));
-                    return this.runAdbCommand(forwardSocketCommandArguments, errorLogger).then(
-                        () => {
-                            this.adbPortForwardingInfo = {
-                                targetDevice,
-                                port: attachArgs.port,
-                            };
-                        },
-                    );
-                });
-            })
-            .then(() => {
-                return attachArgs;
-            });
->>>>>>> 30ddb916
     }
 
     private showError(error: Error): void {
