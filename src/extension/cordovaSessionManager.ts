// Copyright (c) Microsoft Corporation. All rights reserved.
// Licensed under the MIT license. See LICENSE file in the project root for details.

import * as Net from "net";
<<<<<<< HEAD
import CordovaDebugSession from "../debugger/cordovaDebugSession";
=======
import * as vscode from "vscode";
import { CordovaDebugSession } from "../debugger/cordovaDebugSession";
>>>>>>> 30ddb916
import { CordovaSession, CordovaSessionStatus } from "../debugger/debugSessionWrapper";

export class CordovaSessionManager implements vscode.DebugAdapterDescriptorFactory {
    protected readonly cordovaDebuggingFlag = "isCordovaDebugging";

    private servers = new Map<string, Net.Server>();
    private connections = new Map<string, Net.Socket>();
    private cordovaDebugSessions = new Map<string, CordovaSession>();
    private restartingVSCodeSessions = new Set<string>();

    public createDebugAdapterDescriptor(
        session: vscode.DebugSession,
        executable: vscode.DebugAdapterExecutable | undefined,
    ): vscode.ProviderResult<vscode.DebugAdapterDescriptor> {
        const cordovaSession = this.createCordovaSession(session);
        this.cordovaDebugSessions.set(cordovaSession.getSessionId(), cordovaSession);

        vscode.commands.executeCommand("setContext", this.cordovaDebuggingFlag, true);

        const debugServer = Net.createServer(socket => {
            const cordovaDebugSession = new CordovaDebugSession(cordovaSession, this);
            cordovaDebugSession.setRunAsServer(true);
            this.connections.set(cordovaSession.getSessionId(), socket);
            cordovaDebugSession.start(<NodeJS.ReadableStream>socket, socket);
        });
        debugServer.listen(0);
        this.servers.set(cordovaSession.getSessionId(), debugServer);
        // make VS Code connect to debug server
        return new vscode.DebugAdapterServer((<Net.AddressInfo>debugServer.address()).port);
    }

    public terminate(
        cordovaDebugSessionId: string,
        restart: boolean = false,
        forcedStop: boolean = false,
    ): void {
        if (restart && this.cordovaDebugSessions.has(cordovaDebugSessionId)) {
            this.restartingVSCodeSessions.add(
                this.cordovaDebugSessions.get(cordovaDebugSessionId).getVSCodeDebugSession().id,
            );
        }
        this.cordovaDebugSessions.delete(cordovaDebugSessionId);
        if (this.cordovaDebugSessions.size === 0) {
            vscode.commands.executeCommand("setContext", this.cordovaDebuggingFlag, false);
        }

        this.destroyServer(cordovaDebugSessionId, this.servers.get(cordovaDebugSessionId));

        const connection = this.connections.get(cordovaDebugSessionId);
        if (connection) {
            if (forcedStop) {
                this.destroySocketConnection(connection);
            }
            this.connections.delete(cordovaDebugSessionId);
        }
    }

    public getCordovaDebugSessionByProjectRoot(projectRoot: string): CordovaSession | null {
        for (const cordovaSession of this.cordovaDebugSessions.values()) {
            if (cordovaSession.getVSCodeDebugSession().workspaceFolder.uri.fsPath === projectRoot) {
                return cordovaSession;
            }
        }

        return null;
    }

    public dispose(): void {
        this.servers.forEach((server, key) => {
            this.destroyServer(key, server);
        });
        this.connections.forEach((conn, key) => {
            this.destroySocketConnection(conn);
            this.connections.delete(key);
        });
    }

    private createCordovaSession(session: vscode.DebugSession): CordovaSession {
        const cordovaSession = new CordovaSession(session);
        if (this.restartingVSCodeSessions.has(session.id)) {
            cordovaSession.setStatus(CordovaSessionStatus.Pending);
            this.restartingVSCodeSessions.delete(session.id);
        }
        return cordovaSession;
    }

    private destroyServer(cordovaDebugSessionId: string, server?: Net.Server) {
        if (server) {
            server.close();
            this.servers.delete(cordovaDebugSessionId);
        }
    }

    private destroySocketConnection(conn: Net.Socket) {
        conn.removeAllListeners();
        conn.on("error", () => undefined);
        conn.destroy();
    }
}<|MERGE_RESOLUTION|>--- conflicted
+++ resolved
@@ -1,13 +1,9 @@
 // Copyright (c) Microsoft Corporation. All rights reserved.
 // Licensed under the MIT license. See LICENSE file in the project root for details.
 
+import * as vscode from "vscode";
 import * as Net from "net";
-<<<<<<< HEAD
 import CordovaDebugSession from "../debugger/cordovaDebugSession";
-=======
-import * as vscode from "vscode";
-import { CordovaDebugSession } from "../debugger/cordovaDebugSession";
->>>>>>> 30ddb916
 import { CordovaSession, CordovaSessionStatus } from "../debugger/debugSessionWrapper";
 
 export class CordovaSessionManager implements vscode.DebugAdapterDescriptorFactory {
