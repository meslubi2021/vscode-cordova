// Copyright (c) Microsoft Corporation. All rights reserved.
// Licensed under the MIT license. See LICENSE file in the project root for details.

import * as path from "path";
import * as CordovaSimulate from "cordova-simulate";
import { CordovaSimulateTelemetry } from "../utils/cordovaSimulateTelemetry";
import { ProjectType, CordovaProjectHelper } from "../utils/cordovaProjectHelper";
import { SimulationInfo } from "../common/simulationInfo";
import { PlatformType } from "../debugger/cordovaDebugSession";
import * as vscode from "vscode";
import * as cp from "child_process";
import customRequire from "../common/customRequire";
import { OutputChannelLogger } from "../utils/log/outputChannelLogger";
import { findFileInFolderHierarchy } from "../utils/extensionHelper";
import * as nls from "vscode-nls";
nls.config({ messageFormat: nls.MessageFormat.bundle, bundleFormat: nls.BundleFormat.standalone })();
const localize = nls.loadMessageBundle();

export enum SimulateTargets {
    Default = "default",
    Сhrome = "chrome",
    Chromium = "chromium",
    Edge = "edge",
    Firefox = "firefox",
    Ie = "ie",
    Opera = "opera",
    Safari = "safari",
}

/**
 * Plugin simulation entry point.
 */
export class PluginSimulator implements vscode.Disposable {
    private registration: vscode.Disposable;

    private simulator: CordovaSimulate.Simulator;
    private simulationInfo: SimulationInfo;
    private readonly CORDOVA_SIMULATE_PACKAGE = "cordova-simulate";
    private simulatePackage: typeof CordovaSimulate;
    private packageInstallProc: cp.ChildProcess | null = null;

<<<<<<< HEAD
    public async simulate(fsPath: string, simulateOptions: CordovaSimulate.SimulateOptions, projectType: IProjectType): Promise<any> {
        await this.launchServer(fsPath, simulateOptions, projectType);
        await this.launchSimHost(simulateOptions.target);
        return await this.launchAppHost(simulateOptions.target);
=======
    public simulate(fsPath: string, simulateOptions: CordovaSimulate.SimulateOptions, projectType: ProjectType): Promise<any> {
        return this.launchServer(fsPath, simulateOptions, projectType)
            .then(() => this.launchSimHost(simulateOptions.target))
            .then(() => this.launchAppHost(simulateOptions.target));
>>>>>>> eb399270
    }

    public async launchAppHost(target: string): Promise<void> {
        const simulate = await this.getPackage();
        return await simulate.launchBrowser(target, this.simulationInfo.appHostUrl);
    }

    public async launchSimHost(target: string): Promise<void> {
        if (!this.simulator) {
            throw new Error(localize("LaunchingSimHostBeforeStartSimulationServer", "Launching sim host before starting simulation server"));
        }
        const simulate = await this.getPackage();
        return await simulate.launchBrowser(target, this.simulator.simHostUrl());
    }

    public launchServer(fsPath: string, simulateOptions: CordovaSimulate.SimulateOptions, projectType: ProjectType): Promise<SimulationInfo> {
        const uri = vscode.Uri.file(fsPath);
        const workspaceFolder = <vscode.WorkspaceFolder>vscode.workspace.getWorkspaceFolder(uri);
        simulateOptions.dir = workspaceFolder.uri.fsPath;
        if (!simulateOptions.simulationpath) {
            simulateOptions.simulationpath = path.join(workspaceFolder.uri.fsPath, ".vscode", "simulate");
        }

        return this.getPackage()
            .then(() => {
                if (this.isServerRunning()) {
                    /* close the server old instance */
                    return this.simulator.stopSimulation();
                }
            })
            .then(() => {
                let simulateTelemetryWrapper = new CordovaSimulateTelemetry();
                simulateOptions.telemetry = simulateTelemetryWrapper;

                this.simulator = new this.simulatePackage.Simulator(simulateOptions);
                let platforms = CordovaProjectHelper.getInstalledPlatforms(workspaceFolder.uri.fsPath);

                let platform = simulateOptions.platform;
                let isPlatformMissing = platform && platforms.indexOf(platform) < 0;

                if (isPlatformMissing) {
                    let command = "cordova";
                    if (projectType.isIonic) {
                        const isIonicCliVersionGte3 = CordovaProjectHelper.isIonicCliVersionGte3(workspaceFolder.uri.fsPath);
                        command = "ionic" + (isIonicCliVersionGte3 ? " cordova" : "");
                    }

                    throw new Error(localize("CouldntFindPlatformInProject", "Couldn't find platform {0} in project, please install it using '{1} platform add {2}'", platform, command, platform));
                }

                return this.simulator.startSimulation()
                    .then(() => {
                        if (!this.simulator.isRunning()) {
                            throw new Error(localize("ErrorStartingTheSimulation", "Error starting the simulation"));
                        }

                        this.simulationInfo = {
                            appHostUrl: this.simulator.appUrl(),
                            simHostUrl: this.simulator.simHostUrl(),
                            urlRoot: this.simulator.urlRoot(),
                        };
                        if ((projectType.ionicMajorVersion === 2 || projectType.ionicMajorVersion === 3)
                            && platform && platform !== PlatformType.Browser
                        ) {
                            this.simulationInfo.appHostUrl = `${this.simulationInfo.appHostUrl}?ionicplatform=${simulateOptions.platform}`;
                        }
                        return this.simulationInfo;
                    });
            });
    }

    public dispose(): void {
        if (this.registration) {
            this.registration.dispose();
            this.registration = null;
        }

        if (this.simulator) {
            this.simulator.stopSimulation().then(() => { }, () => { });
            this.simulator = null;
        }
    }

    public getPackage(): Promise<typeof CordovaSimulate> {
        if (this.simulatePackage) {
            return Promise.resolve(this.simulatePackage);
        }
        // Don't do the require if we don't actually need it
        try {
            const simulate = customRequire(this.CORDOVA_SIMULATE_PACKAGE) as typeof CordovaSimulate;
            this.simulatePackage = simulate;
            return Promise.resolve(this.simulatePackage);
        } catch (e) {
            if (e.code === "MODULE_NOT_FOUND") {
                OutputChannelLogger.getMainChannel().log(localize("CordovaSimulateDepNotPresent", "cordova-simulate dependency not present. Installing it..."));
            } else {
                throw e;
            }
        }

        return new Promise((resolve, reject) => {
            if (!this.packageInstallProc) {
                this.packageInstallProc = cp.spawn(process.platform === "win32" ? "npm.cmd" : "npm",
                    ["install", this.CORDOVA_SIMULATE_PACKAGE, "--verbose", "--no-save"],
                    { cwd: path.dirname(findFileInFolderHierarchy(__dirname, "package.json")) });

                this.packageInstallProc.once("exit", (code: number) => {
                    if (code === 0) {
                        this.simulatePackage = customRequire(this.CORDOVA_SIMULATE_PACKAGE);
                        resolve(this.simulatePackage);
                    } else {
                        OutputChannelLogger.getMainChannel().log(localize("ErrorWhileInstallingCordovaSimulateDep", "Error while installing cordova-simulate dependency to the extension"));
                        reject(localize("ErrorWhileInstallingCordovaSimulateDep", "Error while installing cordova-simulate dependency to the extension"));
                    }
                });

                let lastDotTime = 0;
                const printDot = () => {
                    const now = Date.now();
                    if (now - lastDotTime > 1500) {
                        lastDotTime = now;
                        OutputChannelLogger.getMainChannel().append(".");
                    }
                };

                this.packageInstallProc.stdout.on("data", () => {
                    printDot();
                });

                this.packageInstallProc.stderr.on("data", (data: Buffer) => {
                    printDot();
                });
            } else {
                const packageCheck = setInterval(() => {
                    if (this.simulatePackage) {
                        clearInterval(packageCheck);
                        resolve(this.simulatePackage);
                    }
                }, 1000);
            }
        });
    }

    private isServerRunning(): boolean {
        return this.simulator && this.simulator.isRunning();
    }
}<|MERGE_RESOLUTION|>--- conflicted
+++ resolved
@@ -39,17 +39,10 @@
     private simulatePackage: typeof CordovaSimulate;
     private packageInstallProc: cp.ChildProcess | null = null;
 
-<<<<<<< HEAD
-    public async simulate(fsPath: string, simulateOptions: CordovaSimulate.SimulateOptions, projectType: IProjectType): Promise<any> {
+    public async simulate(fsPath: string, simulateOptions: CordovaSimulate.SimulateOptions, projectType: ProjectType): Promise<any> {
         await this.launchServer(fsPath, simulateOptions, projectType);
         await this.launchSimHost(simulateOptions.target);
         return await this.launchAppHost(simulateOptions.target);
-=======
-    public simulate(fsPath: string, simulateOptions: CordovaSimulate.SimulateOptions, projectType: ProjectType): Promise<any> {
-        return this.launchServer(fsPath, simulateOptions, projectType)
-            .then(() => this.launchSimHost(simulateOptions.target))
-            .then(() => this.launchAppHost(simulateOptions.target));
->>>>>>> eb399270
     }
 
     public async launchAppHost(target: string): Promise<void> {
