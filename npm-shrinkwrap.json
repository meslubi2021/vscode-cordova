--- conflicted
+++ resolved
@@ -1,10 +1,6 @@
 {
   "name": "cordova-tools",
-<<<<<<< HEAD
-  "version": "1.3.4",
-=======
   "version": "1.3.5",
->>>>>>> 44bb7fc3
   "lockfileVersion": 1,
   "requires": true,
   "dependencies": {
