// Copyright (c) Microsoft Corporation. All rights reserved.
// Licensed under the MIT license. See LICENSE file in the project root for details.

import * as path from "path";
import * as vscode from "vscode";
import * as assert from "assert";
import { Connection, Server, WebSocketTransport } from "vscode-cdp-proxy";
import { convertWindowsPathToUnixOne } from "../testUtils";
import { generateRandomPortNumber, delay } from "../../src/utils/extensionHelper";
import { CordovaCDPProxy } from "../../src/debugger/cdp-proxy/cordovaCDPProxy";
import { ProjectType } from "../../src/utils/cordovaProjectHelper";
import { ICordovaAttachRequestArgs } from "../../src/debugger/requestArgs";
import { CDPMessageHandlerCreator } from "../../src/debugger/cdp-proxy/CDPMessageHandlers/CDPMessageHandlerCreator";
import { CDPMessageHandlerBase } from "../../src/debugger/cdp-proxy/CDPMessageHandlers/abstraction/CDPMessageHandlerBase";
import { CDP_API_NAMES } from "../../src/debugger/cdp-proxy/CDPMessageHandlers/CDPAPINames";
import { SourcemapPathTransformer } from "../../src/debugger/cdp-proxy/sourcemapPathTransformer";
import { LogLevel } from "../../src/utils/log/logHelper";
import { DebuggerEndpointHelper } from "../../src/debugger/cdp-proxy/debuggerEndpointHelper";
import { PlatformType } from "../../src/debugger/cordovaDebugSession";

interface ICDPProxyInternalEntities {
    attachArgs: ICordovaAttachRequestArgs;
    projectType: ProjectType;
    sourcemapPathTransformer: SourcemapPathTransformer;
    cdpMessageHandler: CDPMessageHandlerBase;
}

suite("cordovaCDPProxy", function () {
    const cdpProxyHostAddress = "127.0.0.1"; // localhost
    const cdpProxyPort = generateRandomPortNumber();
    const cdpProxyLogLevel = LogLevel.Custom;
    const testProjectPath =
        process.platform === "win32"
            ? convertWindowsPathToUnixOne(
                  path.join(__dirname, "..", "resources", "testCordovaProject"),
              )
            : path.join(__dirname, "..", "resources", "testCordovaProject");

    let proxy: CordovaCDPProxy;
    let cancellationTokenSource: vscode.CancellationTokenSource =
        new vscode.CancellationTokenSource();

    let wsTargetPort = generateRandomPortNumber();
    let wsTargetServer: Server | null;

    let targetConnection: Connection | null;
    let debugConnection: Connection | null;

    // For all hooks and tests set a time limit
    this.timeout(5000);

    async function cleanUp() {
        cancellationTokenSource.dispose();
        if (targetConnection) {
            await targetConnection.close();
            targetConnection = null;
        }
        if (debugConnection) {
            await debugConnection.close();
            debugConnection = null;
        }
        await proxy.stopServer();
        if (wsTargetServer) {
            await wsTargetServer.dispose();
            wsTargetServer = null;
        }
    }

    function prepareCDPProxyInternalEntities(
        debugType: "ionic" | "cordova" | "simulate",
        cdpHandlerType: "chrome" | "safari",
    ): ICDPProxyInternalEntities {
        let attachArgs: ICordovaAttachRequestArgs;
        let projectType: ProjectType;
        let sourcemapPathTransformer: SourcemapPathTransformer;
        let cdpMessageHandler: CDPMessageHandlerBase;

        projectType = new ProjectType(
            false, // isMeteor
            false, // isMobilefirst
            false, // isPhonegap
            true, // isCordova
        );

        attachArgs = {
            cwd: path.resolve(__dirname, "..", "resources", "testCordovaProject"),
            platform: PlatformType.Android,
            ionicLiveReload: false,
            request: "attach",
            port: 9222,
        };

        switch (debugType) {
            case "ionic":
                projectType.ionicMajorVersion = 5;
                break;
            case "cordova":
                break;
            case "simulate":
                attachArgs.simulatePort = 8000;
                break;
        }

        if (cdpHandlerType === "chrome") {
<<<<<<< HEAD
            sourcemapPathTransformer = new SourcemapPathTransformer(
                attachArgs.cwd,
                attachArgs.platform,
                projectType,
                attachArgs.request,
                attachArgs.ionicLiveReload,
                attachArgs.address
            );
            cdpMessageHandler = CDPMessageHandlerCreator.create(sourcemapPathTransformer, projectType, attachArgs, true);
        } else {
            attachArgs.platform = PlatformType.IOS;

            sourcemapPathTransformer = new SourcemapPathTransformer(
                attachArgs.cwd,
                attachArgs.platform,
                projectType,
                attachArgs.request,
                attachArgs.ionicLiveReload,
                attachArgs.address
            );
            cdpMessageHandler = CDPMessageHandlerCreator.create(sourcemapPathTransformer, projectType, attachArgs, false);
=======
            sourcemapPathTransformer = new SourcemapPathTransformer(attachArgs, projectType);
            cdpMessageHandler = CDPMessageHandlerCreator.create(
                sourcemapPathTransformer,
                projectType,
                attachArgs,
                true,
            );
        } else {
            attachArgs.platform = "ios";

            sourcemapPathTransformer = new SourcemapPathTransformer(attachArgs, projectType);
            cdpMessageHandler = CDPMessageHandlerCreator.create(
                sourcemapPathTransformer,
                projectType,
                attachArgs,
                false,
            );
>>>>>>> 30ddb916
        }

        return {
            attachArgs,
            projectType,
            sourcemapPathTransformer,
            cdpMessageHandler,
        };
    }

    suiteSetup(async () => {
        let cdpProxyInternalEntities = prepareCDPProxyInternalEntities("cordova", "chrome");
        proxy = new CordovaCDPProxy(
            cdpProxyHostAddress,
            cdpProxyPort,
            cdpProxyInternalEntities.sourcemapPathTransformer,
            cdpProxyInternalEntities.projectType,
            cdpProxyInternalEntities.attachArgs,
        );

        proxy.setApplicationTargetPort(wsTargetPort);
        await proxy.createServer(cdpProxyLogLevel, cancellationTokenSource.token);

        await Server.create({ host: "localhost", port: wsTargetPort }).then((server: Server) => {
            wsTargetServer = server;

            server.onConnection(([connection, request]: [Connection, any]) => {
                targetConnection = connection;
            });
        });

        const proxyUri = await new DebuggerEndpointHelper().getWSEndpoint(
            `http://${cdpProxyHostAddress}:${cdpProxyPort}`,
        );
        debugConnection = new Connection(await WebSocketTransport.create(proxyUri));

        // Due to the time limit, sooner or later this cycle will end
        while (!targetConnection) {
            await delay(1000);
        }
    });

    suiteTeardown(async () => {
        await cleanUp();
    });

    suite("MessageHandlers", () => {
        suite("ChromeCDPMessageHandler", () => {
            suite("Pure Cordova", () => {
                suiteSetup(() => {
                    let cdpProxyInternalEntities = prepareCDPProxyInternalEntities(
                        "cordova",
                        "chrome",
                    );
                    Object.assign(proxy, {
                        CDPMessageHandler: cdpProxyInternalEntities.cdpMessageHandler,
                    });
                });

                test("Messages should be delivered correctly with ChromeCDPMessageHandler", async () => {
                    const targetMessageStart = {
                        method: "Target.start",
                        params: { reason: "test" },
                    };
                    const debuggerMessageStart = {
                        method: "Debugger.start",
                        params: { reason: "test" },
                    };

                    const messageFromTarget = await new Promise(resolve => {
                        targetConnection?.send(targetMessageStart);

                        debugConnection?.onCommand((evt: any) => {
                            resolve(evt);
                        });
                    });

                    const messageFromDebugger = await new Promise(resolve => {
                        debugConnection?.send(debuggerMessageStart);

                        targetConnection?.onCommand((evt: any) => {
                            resolve(evt);
                        });
                    });

                    assert.deepStrictEqual(messageFromTarget, targetMessageStart);
                    assert.deepStrictEqual(messageFromDebugger, debuggerMessageStart);
                });

                suite("Simulate", () => {
                    suiteSetup(() => {
                        let cdpProxyInternalEntities = prepareCDPProxyInternalEntities(
                            "simulate",
                            "chrome",
                        );
                        Object.assign(proxy, {
                            CDPMessageHandler: cdpProxyInternalEntities.cdpMessageHandler,
                        });
                    });

                    test(`Message from the target with ${CDP_API_NAMES.DEBUGGER_SCRIPT_PARSED} should replace the "url" prop with the correct absolute path for the source`, async () => {
                        const processedMessageRef = {
                            method: CDP_API_NAMES.DEBUGGER_SCRIPT_PARSED,
                            params: {
                                url: `file://${
                                    process.platform === "win32"
                                        ? "/" + testProjectPath
                                        : testProjectPath
                                }/www/js/index.js`,
                            },
                        };

                        const targetMessageTest = {
                            method: CDP_API_NAMES.DEBUGGER_SCRIPT_PARSED,
                            params: {
                                url: "http://localhost:8000/js/index.js",
                            },
                        };

                        const processedMessage = await new Promise(resolve => {
                            targetConnection?.send(targetMessageTest);

                            debugConnection?.onCommand((evt: any) => {
                                resolve(evt);
                            });
                        });

                        assert.deepStrictEqual(processedMessageRef, processedMessage);
                    });
                });
            });

            suite("Ionic", () => {
                suiteSetup(() => {
                    let cdpProxyInternalEntities = prepareCDPProxyInternalEntities(
                        "ionic",
                        "chrome",
                    );
                    Object.assign(proxy, {
                        CDPMessageHandler: cdpProxyInternalEntities.cdpMessageHandler,
                    });
                });

                test(`Message from the target with ${CDP_API_NAMES.DEBUGGER_SCRIPT_PARSED} should replace the "url" prop with the correct absolute path for the source`, async () => {
                    const processedMessageRef = {
                        method: CDP_API_NAMES.DEBUGGER_SCRIPT_PARSED,
                        params: {
                            url: `file://${
                                process.platform === "win32"
                                    ? "/" + testProjectPath
                                    : testProjectPath
                            }/www/main.js`,
                        },
                    };

                    const targetMessageTest = {
                        method: CDP_API_NAMES.DEBUGGER_SCRIPT_PARSED,
                        params: {
                            url: "http://localhost/main.js",
                        },
                    };

                    const processedMessage = await new Promise(resolve => {
                        targetConnection?.send(targetMessageTest);

                        debugConnection?.onCommand((evt: any) => {
                            resolve(evt);
                        });
                    });

                    assert.deepStrictEqual(processedMessageRef, processedMessage);
                });

                test(`Message from the debugger with ${CDP_API_NAMES.DEBUGGER_SET_BREAKPOINT_BY_URL} should replace the "urlRegex" prop with the correct one`, async () => {
                    const processedMessageRef = {
                        method: CDP_API_NAMES.DEBUGGER_SET_BREAKPOINT_BY_URL,
                        params: {
                            urlRegex: `http:\\/\\/localhost\\/${
                                process.platform === "win32"
                                    ? "[mM][aA][iI][nN]\\.[jJ][sS]"
                                    : "main\\.js"
                            }`,
                        },
                    };

                    let testUrlRegex;
                    if (process.platform === "win32") {
                        const testPathRegex = `${testProjectPath.replace(
                            /([\/\.])/g,
                            "\\$1",
                        )}\\\\[wW][wW][wW]\\\\[mM][aA][iI][nN]\\.[jJ][sS]`;
                        testUrlRegex = `[fF][iI][lL][eE]:\\/\\/${testPathRegex}|${testPathRegex}`;
                    } else {
                        const testPathRegex = `${testProjectPath}/www/main.js`.replace(
                            /([\/\.])/g,
                            "\\$1",
                        );
                        testUrlRegex = `file:\\/\\/${testPathRegex}|${testPathRegex}`;
                    }

                    const debuggerMessageTest = {
                        method: CDP_API_NAMES.DEBUGGER_SET_BREAKPOINT_BY_URL,
                        params: {
                            urlRegex: testUrlRegex,
                        },
                    };

                    const processedMessage = await new Promise(resolve => {
                        debugConnection?.send(debuggerMessageTest);

                        targetConnection?.onCommand((evt: any) => {
                            resolve(evt);
                        });
                    });

                    assert.deepStrictEqual(processedMessageRef, processedMessage);
                });
            });
        });
        suite("SafariCDPMessageHandler", () => {
            suite("Ionic", () => {
                const targetPageId = "page-7";
                suiteSetup(() => {
                    let cdpProxyInternalEntities = prepareCDPProxyInternalEntities(
                        "ionic",
                        "safari",
                    );
                    (cdpProxyInternalEntities.cdpMessageHandler as any).targetId = targetPageId;
                    Object.assign(proxy, {
                        CDPMessageHandler: cdpProxyInternalEntities.cdpMessageHandler,
                    });
                });

                test("Messages should be wrapped in the Target form", async () => {
                    const debuggerMessageTest = {
                        id: 1002,
                        method: "Debugger.enable",
                        params: {},
                    };

                    const processedMessageRef = {
                        id: debuggerMessageTest.id,
                        method: CDP_API_NAMES.TARGET_SEND_MESSAGE_TO_TARGET,
                        params: {
                            id: debuggerMessageTest.id,
                            message: JSON.stringify(debuggerMessageTest),
                            targetId: targetPageId,
                        },
                    };

                    const processedMessage = await new Promise(resolve => {
                        debugConnection?.send(debuggerMessageTest);

                        targetConnection?.onReply((evt: any) => {
                            resolve(evt);
                        });
                    });

                    assert.deepStrictEqual(processedMessageRef, processedMessage);
                });
            });
        });
    });
});<|MERGE_RESOLUTION|>--- conflicted
+++ resolved
@@ -77,7 +77,7 @@
 
         projectType = new ProjectType(
             false, // isMeteor
-            false, // isMobilefirst
+            false, // isMobileFirst
             false, // isPhonegap
             true, // isCordova
         );
@@ -102,7 +102,6 @@
         }
 
         if (cdpHandlerType === "chrome") {
-<<<<<<< HEAD
             sourcemapPathTransformer = new SourcemapPathTransformer(
                 attachArgs.cwd,
                 attachArgs.platform,
@@ -124,25 +123,6 @@
                 attachArgs.address
             );
             cdpMessageHandler = CDPMessageHandlerCreator.create(sourcemapPathTransformer, projectType, attachArgs, false);
-=======
-            sourcemapPathTransformer = new SourcemapPathTransformer(attachArgs, projectType);
-            cdpMessageHandler = CDPMessageHandlerCreator.create(
-                sourcemapPathTransformer,
-                projectType,
-                attachArgs,
-                true,
-            );
-        } else {
-            attachArgs.platform = "ios";
-
-            sourcemapPathTransformer = new SourcemapPathTransformer(attachArgs, projectType);
-            cdpMessageHandler = CDPMessageHandlerCreator.create(
-                sourcemapPathTransformer,
-                projectType,
-                attachArgs,
-                false,
-            );
->>>>>>> 30ddb916
         }
 
         return {
