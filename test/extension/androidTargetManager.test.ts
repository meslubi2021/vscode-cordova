// Copyright (c) Microsoft Corporation. All rights reserved.
// Licensed under the MIT license. See LICENSE file in the project root for details.

import * as path from "path";
import * as assert from "assert";
import Sinon = require("sinon");
import { AdbHelper } from "../../src/utils/android/adb";
import { AndroidTarget, AndroidTargetManager } from "../../src/utils/android/androidTargetManager";
import { IDebuggableMobileTarget, IMobileTarget } from "../../src/utils/mobileTarget";
import { QuickPickItem, window } from "vscode";

suite("AndroidTargetManager", function () {
    const testProjectPath = path.join(__dirname, "..", "resources", "testCordovaProject");

    let onlineEmulator1: IMobileTarget;
    let onlineEmulator2: IMobileTarget;

    let offlineEmulator1: IMobileTarget;
    let offlineEmulator2: IMobileTarget;

    let device1: IMobileTarget;
    let device2: IMobileTarget;

    const adbHelper = new AdbHelper(testProjectPath);
    let getAbdsNamesStub: Sinon.SinonStub;
    let getOnlineTargetsStub: Sinon.SinonStub;

    const androidTargetManager = new AndroidTargetManager(adbHelper);
    let launchSimulatorStub: Sinon.SinonStub;

    let targetsForSelection: string[];
    let showQuickPickStub: Sinon.SinonStub;

    function revertTargetsStates() {
        onlineEmulator1 = {
            name: "emulatorName1",
            id: "emulator-5551",
            isVirtualTarget: true,
            isOnline: true,
        };
        onlineEmulator2 = {
            name: "emulatorName2",
            id: "emulator-5552",
            isVirtualTarget: true,
            isOnline: true,
        };

        offlineEmulator1 = {
            name: "emulatorName3",
            id: undefined,
            isVirtualTarget: true,
            isOnline: false,
        }; //id: emulator-5553
        offlineEmulator2 = {
            name: "emulatorName4",
            id: undefined,
            isVirtualTarget: true,
            isOnline: false,
        }; //id: emulator-5554

        device1 = { id: "deviceid1", isVirtualTarget: false, isOnline: true };
        device2 = { id: "deviceid2", isVirtualTarget: false, isOnline: true };
    }

    suiteSetup(() => {
        revertTargetsStates();

        getAbdsNamesStub = Sinon.stub(adbHelper, "getAvdsNames").callsFake(async () => {
            return [
                onlineEmulator1.name,
                onlineEmulator2.name,
                offlineEmulator1.name,
                offlineEmulator2.name,
            ];
        });
        getOnlineTargetsStub = Sinon.stub(adbHelper, "getOnlineTargets").callsFake(async () => {
            return <IDebuggableMobileTarget[]>(
                [
                    onlineEmulator1,
                    onlineEmulator2,
                    offlineEmulator1,
                    offlineEmulator2,
                    device1,
                    device2,
                ].filter(target => target.isOnline)
            );
        });

<<<<<<< HEAD
        launchSimulatorStub = Sinon.stub(<any> androidTargetManager, "launchSimulator").callsFake(async (emulatorTarget: IMobileTarget) => {
            emulatorTarget.isOnline = true;
            switch (emulatorTarget.name) {
                case "emulatorName1": emulatorTarget.id = "emulator-5551"; break;
                case "emulatorName2": emulatorTarget.id = "emulator-5552"; break;
                case "emulatorName3": emulatorTarget.id = "emulator-5553"; break;
                case "emulatorName4": emulatorTarget.id = "emulator-5554"; break;
            }
            return new AndroidTarget(<IDebuggableMobileTarget> emulatorTarget);
        });
=======
        launchSimulatorStub = Sinon.stub(<any>androidTargetManager, "launchSimulator").callsFake(
            async (emulatorTarget: IMobileTarget) => {
                emulatorTarget.isOnline = true;
                switch (emulatorTarget.name) {
                    case "emulatorName1":
                        emulatorTarget.id = "emulator-5551";
                        break;
                    case "emulatorName2":
                        emulatorTarget.id = "emulator-5552";
                        break;
                    case "emulatorName3":
                        emulatorTarget.id = "emulator-5553";
                        break;
                    case "emulatorName4":
                        emulatorTarget.id = "emulator-5554";
                        break;
                }
                return AndroidTarget.fromInterface(<IDebuggableMobileTarget>emulatorTarget);
            },
        );
>>>>>>> 30ddb916

        showQuickPickStub = Sinon.stub(window, "showQuickPick").callsFake(
            async (
                items: string[] | Thenable<string[]> | QuickPickItem[] | Thenable<QuickPickItem[]>,
            ) => {
                targetsForSelection = <string[]>await items;
                return items[0];
            },
        );
        targetsForSelection = [];
    });

    suiteTeardown(() => {
        getAbdsNamesStub.reset();
        getOnlineTargetsStub.reset();
        launchSimulatorStub.reset();
        showQuickPickStub.reset();
    });

    suite("Target identification", function () {
        async function checkTargetTargetTypeCheck(
            assertFun: () => Promise<void>,
            catchFun?: () => void,
        ): Promise<void> {
            try {
                await assertFun();
            } catch {
                if (catchFun) {
                    catchFun();
                }
            }
        }

        test("Should properly recognize virtual target type", async function () {
            await checkTargetTargetTypeCheck(
                async () =>
                    assert.strictEqual(
                        await androidTargetManager.isVirtualTarget("emulator-1234"),
                        true,
                        "Could not recognize emulator id: emulator-1234",
                    ),
                () => assert.fail("Could not recognize emulator id: (emulator-1234)"),
            );
            await checkTargetTargetTypeCheck(
                async () =>
                    assert.strictEqual(
                        await androidTargetManager.isVirtualTarget("emulator"),
                        true,
                        "Could not recognize any emulator",
                    ),
                () => assert.fail("Could not recognize any emulator"),
            );
            await checkTargetTargetTypeCheck(
                async () =>
                    assert.strictEqual(
                        await androidTargetManager.isVirtualTarget("emulatorName2"),
                        true,
                        "Could not recognize emulator AVD name",
                    ),
                () => assert.fail("Could not recognize emulator AVD name"),
            );
            await checkTargetTargetTypeCheck(async () =>
                assert.strictEqual(
                    await androidTargetManager.isVirtualTarget("emulaor-1234"),
                    false,
                    "Misrecognized emulator id: emulaor-1234",
                ),
            );
            await checkTargetTargetTypeCheck(async () =>
                assert.strictEqual(
                    await androidTargetManager.isVirtualTarget("emulator--1234"),
                    false,
                    "Misrecognized emulator id: emulator--1234",
                ),
            );
            await checkTargetTargetTypeCheck(async () =>
                assert.strictEqual(
                    await androidTargetManager.isVirtualTarget("emulaor1234"),
                    false,
                    "Misrecognized emulator id: emulator1234",
                ),
            );
            await checkTargetTargetTypeCheck(async () =>
                assert.strictEqual(
                    await androidTargetManager.isVirtualTarget("1232emulator1234"),
                    false,
                    "Misrecognized emulator id: 1232emulator1234",
                ),
            );
        });

        test("Should properly recognize device target", async function () {
            await checkTargetTargetTypeCheck(
                async () =>
                    assert.strictEqual(
                        await androidTargetManager.isVirtualTarget("device"),
                        false,
                        "Could not recognize any device",
                    ),
                () => assert.fail("Could not recognize any device"),
            );
            await checkTargetTargetTypeCheck(
                async () =>
                    assert.strictEqual(
                        await androidTargetManager.isVirtualTarget("deviceid1"),
                        false,
                        "Could not recognize device id",
                    ),
                () => assert.fail("Could not recognize device id"),
            );
            await checkTargetTargetTypeCheck(async () =>
                assert.strictEqual(
                    await androidTargetManager.isVirtualTarget("deviceid111"),
                    false,
                    "Misrecognized device id: deviceid111",
                ),
            );
        });
    });

    suite("Target selection", function () {
        async function checkTargetSeletionResult(
            filter: (target: IMobileTarget) => boolean = () => true,
            selectionListCheck: (options: string[]) => boolean = () => true,
            resultCheck: (target: AndroidTarget) => boolean = () => true,
        ): Promise<void> {
            const target = await androidTargetManager.selectAndPrepareTarget(filter);
            if (selectionListCheck) {
                assert.ok(
                    selectionListCheck(targetsForSelection),
                    "Did not pass options list check",
                );
            }
            if (resultCheck) {
                assert.ok(resultCheck(target), "Did not pass result target check");
            }
        }

        setup(async () => {
            revertTargetsStates();
            targetsForSelection = [];
            await androidTargetManager.collectTargets();
        });

        test("Should show all targets in case filter has not been defined", async function () {
            await checkTargetSeletionResult(undefined, options => options.length === 6);
        });

        test("Should show targets by filter", async function () {
            const onlineTargetsFilter = (target: IMobileTarget) => target.isOnline;
            await checkTargetSeletionResult(
                onlineTargetsFilter,
                options =>
                    options.length ===
                    options.filter(
                        option =>
                            option === onlineEmulator1.name ||
                            option === onlineEmulator2.name ||
                            option === device1.id ||
                            option === device2.id,
                    ).length,
            );
        });

        test("Should auto select option in case there is only one target", async function () {
            const showQuickPickCallCount = showQuickPickStub.callCount;
            const specificNameTargetFilter = (target: IMobileTarget) =>
                target.name === onlineEmulator1.name;

            await checkTargetSeletionResult(
                specificNameTargetFilter,
                undefined,
                target => target.id === onlineEmulator1.id,
            );
            assert.strictEqual(
                showQuickPickStub.callCount - showQuickPickCallCount,
                0,
                "There is only one target, but quick pick was shown",
            );
        });

        test("Should launch the selected emulator in case it's offline", async function () {
            const specificNameTargetFilter = (target: IMobileTarget) =>
                target.name === offlineEmulator1.name;
            await checkTargetSeletionResult(
                specificNameTargetFilter,
                undefined,
                target => target.isOnline && !!target.id,
            );
        });
    });
});<|MERGE_RESOLUTION|>--- conflicted
+++ resolved
@@ -86,7 +86,6 @@
             );
         });
 
-<<<<<<< HEAD
         launchSimulatorStub = Sinon.stub(<any> androidTargetManager, "launchSimulator").callsFake(async (emulatorTarget: IMobileTarget) => {
             emulatorTarget.isOnline = true;
             switch (emulatorTarget.name) {
@@ -97,28 +96,6 @@
             }
             return new AndroidTarget(<IDebuggableMobileTarget> emulatorTarget);
         });
-=======
-        launchSimulatorStub = Sinon.stub(<any>androidTargetManager, "launchSimulator").callsFake(
-            async (emulatorTarget: IMobileTarget) => {
-                emulatorTarget.isOnline = true;
-                switch (emulatorTarget.name) {
-                    case "emulatorName1":
-                        emulatorTarget.id = "emulator-5551";
-                        break;
-                    case "emulatorName2":
-                        emulatorTarget.id = "emulator-5552";
-                        break;
-                    case "emulatorName3":
-                        emulatorTarget.id = "emulator-5553";
-                        break;
-                    case "emulatorName4":
-                        emulatorTarget.id = "emulator-5554";
-                        break;
-                }
-                return AndroidTarget.fromInterface(<IDebuggableMobileTarget>emulatorTarget);
-            },
-        );
->>>>>>> 30ddb916
 
         showQuickPickStub = Sinon.stub(window, "showQuickPick").callsFake(
             async (
@@ -182,9 +159,9 @@
             );
             await checkTargetTargetTypeCheck(async () =>
                 assert.strictEqual(
-                    await androidTargetManager.isVirtualTarget("emulaor-1234"),
-                    false,
-                    "Misrecognized emulator id: emulaor-1234",
+                    await androidTargetManager.isVirtualTarget("emulator-1234"),
+                    false,
+                    "Misrecognized emulator id: emulator-1234",
                 ),
             );
             await checkTargetTargetTypeCheck(async () =>
@@ -196,7 +173,7 @@
             );
             await checkTargetTargetTypeCheck(async () =>
                 assert.strictEqual(
-                    await androidTargetManager.isVirtualTarget("emulaor1234"),
+                    await androidTargetManager.isVirtualTarget("emulator1234"),
                     false,
                     "Misrecognized emulator id: emulator1234",
                 ),
@@ -240,7 +217,7 @@
     });
 
     suite("Target selection", function () {
-        async function checkTargetSeletionResult(
+        async function checkTargetSelectionResult(
             filter: (target: IMobileTarget) => boolean = () => true,
             selectionListCheck: (options: string[]) => boolean = () => true,
             resultCheck: (target: AndroidTarget) => boolean = () => true,
@@ -264,12 +241,12 @@
         });
 
         test("Should show all targets in case filter has not been defined", async function () {
-            await checkTargetSeletionResult(undefined, options => options.length === 6);
+            await checkTargetSelectionResult(undefined, options => options.length === 6);
         });
 
         test("Should show targets by filter", async function () {
             const onlineTargetsFilter = (target: IMobileTarget) => target.isOnline;
-            await checkTargetSeletionResult(
+            await checkTargetSelectionResult(
                 onlineTargetsFilter,
                 options =>
                     options.length ===
@@ -288,7 +265,7 @@
             const specificNameTargetFilter = (target: IMobileTarget) =>
                 target.name === onlineEmulator1.name;
 
-            await checkTargetSeletionResult(
+            await checkTargetSelectionResult(
                 specificNameTargetFilter,
                 undefined,
                 target => target.id === onlineEmulator1.id,
@@ -303,7 +280,7 @@
         test("Should launch the selected emulator in case it's offline", async function () {
             const specificNameTargetFilter = (target: IMobileTarget) =>
                 target.name === offlineEmulator1.name;
-            await checkTargetSeletionResult(
+            await checkTargetSelectionResult(
                 specificNameTargetFilter,
                 undefined,
                 target => target.isOnline && !!target.id,
